import logging
import os
import shutil
import tempfile
import uuid
from asyncio import CancelledError
from typing import Any, Callable, Dict, List, Optional, Text, Tuple, Union

import aiohttp
from sanic import Sanic

import rasa
import rasa.utils.io
import rasa.core.utils
from rasa.constants import (
    DEFAULT_DOMAIN_PATH,
    LEGACY_DOCS_BASE_URL,
    ENV_SANIC_BACKLOG,
    DEFAULT_CORE_SUBDIRECTORY_NAME,
)
from rasa.core import constants, jobs, training
from rasa.core.channels.channel import InputChannel, OutputChannel, UserMessage
from rasa.core.constants import DEFAULT_REQUEST_TIMEOUT
from rasa.core.domain import Domain
from rasa.core.exceptions import AgentNotReady
from rasa.core.interpreter import NaturalLanguageInterpreter, RegexInterpreter
from rasa.core.lock_store import LockStore, InMemoryLockStore
from rasa.core.nlg import NaturalLanguageGenerator
from rasa.core.policies.ensemble import PolicyEnsemble, SimplePolicyEnsemble
from rasa.core.policies.memoization import MemoizationPolicy
from rasa.core.policies.policy import Policy
from rasa.core.processor import MessageProcessor
from rasa.core.tracker_store import (
    InMemoryTrackerStore,
    TrackerStore,
    FailSafeTrackerStore,
)
from rasa.core.trackers import DialogueStateTracker
from rasa.exceptions import ModelNotFound
from rasa.importers.importer import TrainingDataImporter
from rasa.model import (
    get_model_subdirectories,
    get_latest_model,
    unpack_model,
    get_model,
)
from rasa.nlu.utils import is_url
from rasa.utils.common import raise_warning, update_sanic_log_level
from rasa.utils.endpoints import EndpointConfig

logger = logging.getLogger(__name__)


async def load_from_server(agent: "Agent", model_server: EndpointConfig) -> "Agent":
    """Load a persisted model from a server."""

    # We are going to pull the model once first, and then schedule a recurring
    # job. the benefit of this approach is that we can be sure that there
    # is a model after this function completes -> allows to do proper
    # "is alive" check on a startup server's `/status` endpoint. If the server
    # is started, we can be sure that it also already loaded (or tried to)
    # a model.
    await _update_model_from_server(model_server, agent)

    wait_time_between_pulls = model_server.kwargs.get("wait_time_between_pulls", 100)

    if wait_time_between_pulls:
        # continuously pull the model every `wait_time_between_pulls` seconds
        await schedule_model_pulling(model_server, int(wait_time_between_pulls), agent)

    return agent


def _load_interpreter(
    agent: "Agent", nlu_path: Optional[Text]
) -> NaturalLanguageInterpreter:
    """Load the NLU interpreter at `nlu_path`.

    Args:
        agent: Instance of `Agent` to inspect for an interpreter if `nlu_path` is
            `None`.
        nlu_path: NLU model path.

    Returns:
        The NLU interpreter.
    """
    if nlu_path:
        from rasa.core.interpreter import RasaNLUInterpreter

        return RasaNLUInterpreter(model_directory=nlu_path)

    return agent.interpreter or RegexInterpreter()


def _load_domain_and_policy_ensemble(
    core_path: Optional[Text],
) -> Tuple[Optional[Domain], Optional[PolicyEnsemble]]:
    """Load the domain and policy ensemble from the model at `core_path`.

    Args:
        core_path: Core model path.

    Returns:
        An instance of `Domain` and `PolicyEnsemble` if `core_path` is not `None`.
    """
    policy_ensemble = None
    domain = None

    if core_path:
        policy_ensemble = PolicyEnsemble.load(core_path)
        domain_path = os.path.join(os.path.abspath(core_path), DEFAULT_DOMAIN_PATH)
        domain = Domain.load(domain_path)

    return domain, policy_ensemble


def _load_and_set_updated_model(
    agent: "Agent", model_directory: Text, fingerprint: Text
) -> None:
    """Load the persisted model into memory and set the model on the agent.

    Args:
        agent: Instance of `Agent` to update with the new model.
        model_directory: Rasa model directory.
        fingerprint: Fingerprint of the supplied model at `model_directory`.
    """
    logger.debug(f"Found new model with fingerprint {fingerprint}. Loading...")

    core_path, nlu_path = get_model_subdirectories(model_directory)

<<<<<<< HEAD
    try:
        # interpreter = _load_interpreter(agent, nlu_path)
        interpreter = NaturalLanguageInterpreter.create(nlu_path) # bf
        domain, policy_ensemble = _load_domain_and_policy_ensemble(core_path)
=======
    interpreter = _load_interpreter(agent, nlu_path)
    domain, policy_ensemble = _load_domain_and_policy_ensemble(core_path)
>>>>>>> 086383be

    agent.update_model(
        domain, policy_ensemble, fingerprint, interpreter, model_directory
    )

    logger.debug("Finished updating agent to new model.")


async def _update_model_from_server(
    model_server: EndpointConfig, agent: "Agent"
) -> None:
    """Load a zipped Rasa Core model from a URL and update the passed agent."""

    if not is_url(model_server.url):
        raise aiohttp.InvalidURL(model_server.url)

    model_directory = tempfile.mkdtemp()
    remove_dir = True

    try:
        new_fingerprint = await _pull_model_and_fingerprint(
            model_server, agent.fingerprint, model_directory
        )

        if new_fingerprint:
            _load_and_set_updated_model(agent, model_directory, new_fingerprint)
            remove_dir = False
        else:
            logger.debug(f"No new model found at URL {model_server.url}")
    except Exception:  # skipcq: PYL-W0703
        # TODO: Make this exception more specific, possibly print different log
        # for each one.
        logger.exception(
            "Failed to update model. The previous model will stay loaded instead."
        )
    finally:
        if remove_dir:
            shutil.rmtree(model_directory)


async def _pull_model_and_fingerprint(
    model_server: EndpointConfig, fingerprint: Optional[Text], model_directory: Text
) -> Optional[Text]:
    """Queries the model server.

    Args:
        model_server: Model server endpoint information.
        fingerprint: Current model fingerprint.
        model_directory: Directory where to download model to.

    Returns:
        Value of the response's <ETag> header which contains the model
        hash. Returns `None` if no new model is found.
    """
    headers = {"If-None-Match": fingerprint}

    logger.debug(f"Requesting model from server {model_server.url}...")

    async with model_server.session() as session:
        try:
            params = model_server.combine_parameters()
            async with session.request(
                "GET",
                model_server.url,
                timeout=DEFAULT_REQUEST_TIMEOUT,
                headers=headers,
                params=params,
            ) as resp:

                if resp.status in [204, 304]:
                    logger.debug(
                        "Model server returned {} status code, "
                        "indicating that no new model is available. "
                        "Current fingerprint: {}"
                        "".format(resp.status, fingerprint)
                    )
                    return None
                elif resp.status == 404:
                    logger.debug(
                        "Model server could not find a model at the requested "
                        "endpoint '{}'. It's possible that no model has been "
                        "trained, or that the requested tag hasn't been "
                        "assigned.".format(model_server.url)
                    )
                    return None
                elif resp.status != 200:
                    logger.debug(
                        "Tried to fetch model from server, but server response "
                        "status code is {}. We'll retry later..."
                        "".format(resp.status)
                    )
                    return None

                rasa.utils.io.unarchive(await resp.read(), model_directory)
                logger.debug(
                    "Unzipped model to '{}'".format(os.path.abspath(model_directory))
                )

                # return the new fingerprint
                return resp.headers.get("ETag")

        except aiohttp.ClientError as e:
            logger.debug(
                "Tried to fetch model from server, but "
                "couldn't reach server. We'll retry later... "
                "Error: {}.".format(e)
            )
            return None


async def _run_model_pulling_worker(
    model_server: EndpointConfig, agent: "Agent"
) -> None:
    # noinspection PyBroadException
    try:
        await _update_model_from_server(model_server, agent)
    except CancelledError:
        logger.warning("Stopping model pulling (cancelled).")
    except Exception:
        logger.exception(
            "An exception was raised while fetching a model. Continuing anyways..."
        )


async def schedule_model_pulling(
    model_server: EndpointConfig, wait_time_between_pulls: int, agent: "Agent"
):
    (await jobs.scheduler()).add_job(
        _run_model_pulling_worker,
        "interval",
        seconds=wait_time_between_pulls,
        args=[model_server, agent],
        id="pull-model-from-server",
        replace_existing=True,
    )


async def load_agent(
    model_path: Optional[Text] = None,
    model_server: Optional[EndpointConfig] = None,
    remote_storage: Optional[Text] = None,
    interpreter: Optional[NaturalLanguageInterpreter] = None,
    generator: Union[EndpointConfig, NaturalLanguageGenerator] = None,
    tracker_store: Optional[TrackerStore] = None,
    lock_store: Optional[LockStore] = None,
    action_endpoint: Optional[EndpointConfig] = None,
):
    try:
        if model_server is not None:
            return await load_from_server(
                Agent(
                    interpreter=interpreter,
                    generator=generator,
                    tracker_store=tracker_store,
                    lock_store=lock_store,
                    action_endpoint=action_endpoint,
                    model_server=model_server,
                    remote_storage=remote_storage,
                ),
                model_server,
            )

        elif remote_storage is not None:
            return Agent.load_from_remote_storage(
                remote_storage,
                model_path,
                interpreter=interpreter,
                generator=generator,
                tracker_store=tracker_store,
                lock_store=lock_store,
                action_endpoint=action_endpoint,
                model_server=model_server,
            )

        elif model_path is not None and os.path.exists(model_path):
            return Agent.load_local_model(
                model_path,
                interpreter=interpreter,
                generator=generator,
                tracker_store=tracker_store,
                lock_store=lock_store,
                action_endpoint=action_endpoint,
                model_server=model_server,
                remote_storage=remote_storage,
            )

        else:
            raise_warning("No valid configuration given to load agent.")
            return None

    except Exception as e:
        logger.error(f"Could not load model due to {e}.")
        raise


class Agent:
    """The Agent class provides a convenient interface for the most important
     Rasa functionality.

     This includes training, handling messages, loading a dialogue model,
     getting the next action, and handling a channel."""

    def __init__(
        self,
        domain: Union[Text, Domain, None] = None,
        policies: Union[PolicyEnsemble, List[Policy], None] = None,
        interpreter: Optional[NaturalLanguageInterpreter] = None,
        generator: Union[EndpointConfig, NaturalLanguageGenerator, None] = None,
        tracker_store: Optional[TrackerStore] = None,
        lock_store: Optional[LockStore] = None,
        action_endpoint: Optional[EndpointConfig] = None,
        fingerprint: Optional[Text] = None,
        model_directory: Optional[Text] = None,
        model_server: Optional[EndpointConfig] = None,
        remote_storage: Optional[Text] = None,
        path_to_model_archive: Optional[Text] = None,
    ):
        # Initializing variables with the passed parameters.
        self.domain = self._create_domain(domain)
        self.policy_ensemble = self._create_ensemble(policies)

        if self.domain is not None:
            self.domain.add_requested_slot()
            self.domain.add_knowledge_base_slots()
            self.domain.add_categorical_slot_default_value()

        PolicyEnsemble.check_domain_ensemble_compatibility(
            self.policy_ensemble, self.domain
        )

        self.interpreter = NaturalLanguageInterpreter.create(interpreter)

        self.nlg = NaturalLanguageGenerator.create(generator, self.domain)
        self.tracker_store = self.create_tracker_store(tracker_store, self.domain)
        self.lock_store = self._create_lock_store(lock_store)
        self.action_endpoint = action_endpoint

        self._set_fingerprint(fingerprint)
        self.model_directory = model_directory
        self.model_server = model_server
        self.remote_storage = remote_storage
        self.path_to_model_archive = path_to_model_archive

    def update_model(
        self,
        domain: Optional[Domain],
        policy_ensemble: Optional[PolicyEnsemble],
        fingerprint: Optional[Text],
        interpreter: Optional[NaturalLanguageInterpreter] = None,
        model_directory: Optional[Text] = None,
    ) -> None:
        self.domain = self._create_domain(domain)
        self.policy_ensemble = policy_ensemble

        if interpreter:
            self.interpreter = NaturalLanguageInterpreter.create(interpreter)

        self._set_fingerprint(fingerprint)

        # update domain on all instances
        self.tracker_store.domain = domain
        if hasattr(self.nlg, "templates"):
            self.nlg.templates = domain.templates if domain else {}

        self.model_directory = model_directory

    @classmethod
    def load(
        cls,
        model_path: Text,
        interpreter: Optional[NaturalLanguageInterpreter] = None,
        generator: Union[EndpointConfig, NaturalLanguageGenerator] = None,
        tracker_store: Optional[TrackerStore] = None,
        lock_store: Optional[LockStore] = None,
        action_endpoint: Optional[EndpointConfig] = None,
        model_server: Optional[EndpointConfig] = None,
        remote_storage: Optional[Text] = None,
        path_to_model_archive: Optional[Text] = None,
    ) -> "Agent":
        """Load a persisted model from the passed path."""
        try:
            if not model_path:
                raise ModelNotFound("No path specified.")
            elif not os.path.exists(model_path):
                raise ModelNotFound(f"No file or directory at '{model_path}'.")
            elif os.path.isfile(model_path):
                model_path = get_model(model_path)
        except ModelNotFound:
            raise ValueError(
                "You are trying to load a MODEL from '{}', which is not possible. \n"
                "The model path should be a 'tar.gz' file or a directory "
                "containing the various model files in the sub-directories 'core' "
                "and 'nlu'. \n\nIf you want to load training data instead of "
                "a model, use `agent.load_data(...)` instead.".format(model_path)
            )

        core_model, nlu_model = get_model_subdirectories(model_path)

        if not interpreter and nlu_model:
            interpreter = NaturalLanguageInterpreter.create(nlu_model)

        domain = None
        ensemble = None

        if core_model:
            domain = Domain.load(os.path.join(core_model, DEFAULT_DOMAIN_PATH))
            ensemble = PolicyEnsemble.load(core_model) if core_model else None

            # ensures the domain hasn't changed between test and train
            domain.compare_with_specification(core_model)

        return cls(
            domain=domain,
            policies=ensemble,
            interpreter=interpreter,
            generator=generator,
            tracker_store=tracker_store,
            lock_store=lock_store,
            action_endpoint=action_endpoint,
            model_directory=model_path,
            model_server=model_server,
            remote_storage=remote_storage,
            path_to_model_archive=path_to_model_archive,
        )

    def is_core_ready(self) -> bool:
        """Check if all necessary components and policies are ready to use the agent.
        """
        return self.is_ready() and self.policy_ensemble is not None

    def is_ready(self) -> bool:
        """Check if all necessary components are instantiated to use agent.

        Policies might not be available, if this is an NLU only agent."""

        return self.tracker_store is not None and self.interpreter is not None

    async def parse_message_using_nlu_interpreter(
        self, message_data: Text, tracker: DialogueStateTracker = None
    ) -> Dict[Text, Any]:
        """Handles message text and intent payload input messages.

        The return value of this function is parsed_data.

        Args:
            message_data (Text): Contain the received message in text or\
            intent payload format.
            tracker (DialogueStateTracker): Contains the tracker to be\
            used by the interpreter.

        Returns:
            The parsed message.

            Example:

                {\
                    "text": '/greet{"name":"Rasa"}',\
                    "intent": {"name": "greet", "confidence": 1.0},\
                    "intent_ranking": [{"name": "greet", "confidence": 1.0}],\
                    "entities": [{"entity": "name", "start": 6,\
                                  "end": 21, "value": "Rasa"}],\
                }

        """

        processor = self.create_processor()
        message = UserMessage(message_data)
        return await processor._parse_message(message, tracker)

    async def handle_message(
        self,
        message: UserMessage,
        message_preprocessor: Optional[Callable[[Text], Text]] = None,
        **kwargs,
    ) -> Optional[List[Dict[Text, Any]]]:
        """Handle a single message."""

        if not isinstance(message, UserMessage):
            raise_warning(
                "Passing a text to `agent.handle_message(...)` is "
                "deprecated. Rather use `agent.handle_text(...)`.",
                DeprecationWarning,
            )
            # noinspection PyTypeChecker
            return await self.handle_text(
                message, message_preprocessor=message_preprocessor, **kwargs
            )

        def noop(_):
            logger.info("Ignoring message as there is no agent to handle it.")
            return None

        if not self.is_ready():
            return noop(message)

        processor = self.create_processor(message_preprocessor)

        async with self.lock_store.lock(message.sender_id):
            return await processor.handle_message(message)

    # noinspection PyUnusedLocal
    async def predict_next(
        self, sender_id: Text, **kwargs: Any
    ) -> Optional[Dict[Text, Any]]:
        """Handle a single message."""

        processor = self.create_processor()
        return await processor.predict_next(sender_id)

    # noinspection PyUnusedLocal
    async def log_message(
        self,
        message: UserMessage,
        message_preprocessor: Optional[Callable[[Text], Text]] = None,
        **kwargs: Any,
    ) -> DialogueStateTracker:
        """Append a message to a dialogue - does not predict actions."""

        processor = self.create_processor(message_preprocessor)
        return await processor.log_message(message)

    async def execute_action(
        self,
        sender_id: Text,
        action: Text,
        output_channel: OutputChannel,
        policy: Text,
        confidence: float,
    ) -> DialogueStateTracker:
        """Handle a single message."""

        processor = self.create_processor()
        return await processor.execute_action(
            sender_id, action, output_channel, self.nlg, policy, confidence
        )

    async def trigger_intent(
        self,
        intent_name: Text,
        entities: List[Dict[Text, Any]],
        output_channel: OutputChannel,
        tracker: DialogueStateTracker,
    ) -> None:
        """Trigger a user intent, e.g. triggered by an external event."""

        processor = self.create_processor()
        await processor.trigger_external_user_uttered(
            intent_name, entities, tracker, output_channel,
        )

    async def handle_text(
        self,
        text_message: Union[Text, Dict[Text, Any]],
        message_preprocessor: Optional[Callable[[Text], Text]] = None,
        output_channel: Optional[OutputChannel] = None,
        sender_id: Optional[Text] = UserMessage.DEFAULT_SENDER_ID,
    ) -> Optional[List[Dict[Text, Any]]]:
        """Handle a single message.

        If a message preprocessor is passed, the message will be passed to that
        function first and the return value is then used as the
        input for the dialogue engine.

        The return value of this function depends on the ``output_channel``. If
        the output channel is not set, set to ``None``, or set
        to ``CollectingOutputChannel`` this function will return the messages
        the bot wants to respond.

        :Example:

            >>> from rasa.core.agent import Agent
            >>> from rasa.core.interpreter import RasaNLUInterpreter
            >>> agent = Agent.load("examples/restaurantbot/models/current")
            >>> await agent.handle_text("hello")
            [u'how can I help you?']

        """

        if isinstance(text_message, str):
            text_message = {"text": text_message}

        msg = UserMessage(text_message.get("text"), output_channel, sender_id)

        return await self.handle_message(msg, message_preprocessor)

    def toggle_memoization(self, activate: bool) -> None:
        """Toggles the memoization on and off.

        If a memoization policy is present in the ensemble, this will toggle
        the prediction of that policy. When set to ``False`` the Memoization
        policies present in the policy ensemble will not make any predictions.
        Hence, the prediction result from the ensemble always needs to come
        from a different policy (e.g. ``KerasPolicy``). Useful to test
        prediction
        capabilities of an ensemble when ignoring memorized turns from the
        training data."""

        if not self.policy_ensemble:
            return

        for p in self.policy_ensemble.policies:
            # explicitly ignore inheritance (e.g. augmented memoization policy)
            if type(p) == MemoizationPolicy:
                p.toggle(activate)

    def _max_history(self) -> int:
        """Find maximum max_history."""

        max_histories = [
            policy.featurizer.max_history
            for policy in self.policy_ensemble.policies
            if hasattr(policy.featurizer, "max_history")
        ]

        return max(max_histories or [0])

    def _are_all_featurizers_using_a_max_history(self) -> bool:
        """Check if all featurizers are MaxHistoryTrackerFeaturizer."""

        def has_max_history_featurizer(policy):
            return policy.featurizer and hasattr(policy.featurizer, "max_history")

        for p in self.policy_ensemble.policies:
            if p.featurizer and not has_max_history_featurizer(p):
                return False
        return True

    async def load_data(
        self,
        training_resource: Union[Text, TrainingDataImporter],
        remove_duplicates: bool = True,
        unique_last_num_states: Optional[int] = None,
        augmentation_factor: int = 50,
        tracker_limit: Optional[int] = None,
        use_story_concatenation: bool = True,
        debug_plots: bool = False,
        exclusion_percentage: int = None,
    ) -> List[DialogueStateTracker]:
        """Load training data from a resource."""

        max_history = self._max_history()

        if unique_last_num_states is None:
            # for speed up of data generation
            # automatically detect unique_last_num_states
            # if it was not set and
            # if all featurizers are MaxHistoryTrackerFeaturizer
            if self._are_all_featurizers_using_a_max_history():
                unique_last_num_states = max_history
        elif unique_last_num_states < max_history:
            # possibility of data loss
            raise_warning(
                f"unique_last_num_states={unique_last_num_states} but "
                f"maximum max_history={max_history}. "
                f"Possibility of data loss. "
                f"It is recommended to set "
                f"unique_last_num_states to "
                f"at least maximum max_history."
            )

        return await training.load_data(
            training_resource,
            self.domain,
            remove_duplicates,
            unique_last_num_states,
            augmentation_factor,
            tracker_limit,
            use_story_concatenation,
            debug_plots,
            exclusion_percentage=exclusion_percentage,
        )

    def train(
        self, training_trackers: List[DialogueStateTracker], **kwargs: Any
    ) -> None:
        """Train the policies / policy ensemble using dialogue data from file.

        Args:
            training_trackers: trackers to train on
            **kwargs: additional arguments passed to the underlying ML
                           trainer (e.g. keras parameters)
        """
        if not self.is_core_ready():
            raise AgentNotReady("Can't train without a policy ensemble.")

        # deprecation tests
        if kwargs.get("featurizer"):
            raise Exception(
                "Passing `featurizer` "
                "to `agent.train(...)` is not supported anymore. "
                "Pass appropriate featurizer directly "
                "to the policy configuration instead. More info "
                "{}/core/migrations.html".format(LEGACY_DOCS_BASE_URL)
            )
        if (
            kwargs.get("epochs")
            or kwargs.get("max_history")
            or kwargs.get("batch_size")
        ):
            raise Exception(
                "Passing policy configuration parameters "
                "to `agent.train(...)` is not supported "
                "anymore. Specify parameters directly in the "
                "policy configuration instead. More info "
                "{}/core/migrations.html".format(LEGACY_DOCS_BASE_URL)
            )

        if isinstance(training_trackers, str):
            # the user most likely passed in a file name to load training
            # data from
            raise Exception(
                "Passing a file name to `agent.train(...)` is "
                "not supported anymore. Rather load the data with "
                "`data = agent.load_data(file_name)` and pass it "
                "to `agent.train(data)`."
            )

        logger.debug(f"Agent trainer got kwargs: {kwargs}")

        self.policy_ensemble.train(training_trackers, self.domain, **kwargs)
        self._set_fingerprint()

    def handle_channels(
        self,
        channels: List[InputChannel],
        http_port: int = constants.DEFAULT_SERVER_PORT,
        route: Text = "/webhooks/",
        cors: Union[Text, List[Text], None] = None,
    ) -> Sanic:
        """Start a webserver attaching the input channels and handling msgs."""

        from rasa.core import run

        raise_warning(
            "Using `handle_channels` is deprecated. "
            "Please use `rasa.run(...)` or see "
            "`rasa.core.run.configure_app(...)` if you want to implement "
            "this on a more detailed level.",
            DeprecationWarning,
        )

        app = run.configure_app(channels, cors, None, enable_api=False, route=route)

        app.agent = self

        update_sanic_log_level()

        app.run(
            host="0.0.0.0",
            port=http_port,
            backlog=int(os.environ.get(ENV_SANIC_BACKLOG, "100")),
            workers=rasa.core.utils.number_of_sanic_workers(self.lock_store),
        )

        # this might seem unnecessary (as run does not return until the server
        # is killed) - but we use it for tests where we mock `.run` to directly
        # return and need the app to inspect if we created a properly
        # configured server
        return app

    def _set_fingerprint(self, fingerprint: Optional[Text] = None) -> None:

        if fingerprint:
            self.fingerprint = fingerprint
        else:
            self.fingerprint = uuid.uuid4().hex

    @staticmethod
    def _clear_model_directory(model_path: Text) -> None:
        """Remove existing files from model directory.

        Only removes files if the directory seems to contain a previously
        persisted model. Otherwise does nothing to avoid deleting
        `/` by accident."""

        if not os.path.exists(model_path):
            return

        domain_spec_path = os.path.join(model_path, "metadata.json")
        # check if there were a model before
        if os.path.exists(domain_spec_path):
            logger.info(
                "Model directory {} exists and contains old "
                "model files. All files will be overwritten."
                "".format(model_path)
            )
            shutil.rmtree(model_path)
        else:
            logger.debug(
                "Model directory {} exists, but does not contain "
                "all old model files. Some files might be "
                "overwritten.".format(model_path)
            )

    def persist(self, model_path: Text) -> None:
        """Persists this agent into a directory for later loading and usage."""

        if not self.is_core_ready():
            raise AgentNotReady("Can't persist without a policy ensemble.")

        if not model_path.endswith(DEFAULT_CORE_SUBDIRECTORY_NAME):
            model_path = os.path.join(model_path, DEFAULT_CORE_SUBDIRECTORY_NAME)

        self._clear_model_directory(model_path)

        self.policy_ensemble.persist(model_path)
        self.domain.persist(os.path.join(model_path, DEFAULT_DOMAIN_PATH))
        self.domain.persist_specification(model_path)

        logger.info("Persisted model to '{}'".format(os.path.abspath(model_path)))

    async def visualize(
        self,
        resource_name: Text,
        output_file: Text,
        max_history: Optional[int] = None,
        nlu_training_data: Optional[Text] = None,
        should_merge_nodes: bool = True,
        fontsize: int = 12,
    ) -> None:
        from rasa.core.training.visualization import visualize_stories
        from rasa.core.training.dsl import StoryFileReader

        """Visualize the loaded training data from the resource."""

        # if the user doesn't provide a max history, we will use the
        # largest value from any policy
        max_history = max_history or self._max_history()

        story_steps = await StoryFileReader.read_from_folder(resource_name, self.domain)
        await visualize_stories(
            story_steps,
            self.domain,
            output_file,
            max_history,
            self.interpreter,
            nlu_training_data,
            should_merge_nodes,
            fontsize,
        )

    def create_processor(
        self, preprocessor: Optional[Callable[[Text], Text]] = None
    ) -> MessageProcessor:
        """Instantiates a processor based on the set state of the agent."""
        # Checks that the interpreter and tracker store are set and
        # creates a processor
        if not self.is_ready():
            raise AgentNotReady(
                "Agent needs to be prepared before usage. You need to set an "
                "interpreter and a tracker store."
            )

        return MessageProcessor(
            self.interpreter,
            self.policy_ensemble,
            self.domain,
            self.tracker_store,
            self.nlg,
            action_endpoint=self.action_endpoint,
            message_preprocessor=preprocessor,
        )

    @staticmethod
    def _create_domain(domain: Union[Domain, Text, None]) -> Domain:

        if isinstance(domain, str):
            domain = Domain.load(domain)
            domain.check_missing_templates()
            return domain
        elif isinstance(domain, Domain):
            return domain
        elif domain is None:
            return Domain.empty()
        else:
            raise ValueError(
                "Invalid param `domain`. Expected a path to a domain "
                "specification or a domain instance. But got "
                "type '{}' with value '{}'".format(type(domain), domain)
            )

    @staticmethod
    def create_tracker_store(
        store: Optional[TrackerStore], domain: Domain
    ) -> TrackerStore:
        if store is not None:
            store.domain = domain
            tracker_store = store
        else:
            tracker_store = InMemoryTrackerStore(domain)

        return FailSafeTrackerStore(tracker_store)

    @staticmethod
    def _create_lock_store(store: Optional[LockStore]) -> LockStore:
        if store is not None:
            return store

        return InMemoryLockStore()

    @staticmethod
    def _create_ensemble(
        policies: Union[List[Policy], PolicyEnsemble, None]
    ) -> Optional[PolicyEnsemble]:
        if policies is None:
            return None
        if isinstance(policies, list):
            return SimplePolicyEnsemble(policies)
        elif isinstance(policies, PolicyEnsemble):
            return policies
        else:
            passed_type = type(policies).__name__
            raise ValueError(
                "Invalid param `policies`. Passed object is "
                "of type '{}', but should be policy, an array of "
                "policies, or a policy ensemble.".format(passed_type)
            )

    @staticmethod
    def load_local_model(
        model_path: Text,
        interpreter: Optional[NaturalLanguageInterpreter] = None,
        generator: Union[EndpointConfig, NaturalLanguageGenerator] = None,
        tracker_store: Optional[TrackerStore] = None,
        lock_store: Optional[LockStore] = None,
        action_endpoint: Optional[EndpointConfig] = None,
        model_server: Optional[EndpointConfig] = None,
        remote_storage: Optional[Text] = None,
    ) -> "Agent":
        if os.path.isfile(model_path):
            model_archive = model_path
        else:
            model_archive = get_latest_model(model_path)

        if model_archive is None:
            raise_warning(f"Could not load local model in '{model_path}'.")
            return Agent()

        working_directory = tempfile.mkdtemp()
        unpacked_model = unpack_model(model_archive, working_directory)

        return Agent.load(
            unpacked_model,
            interpreter=interpreter,
            generator=generator,
            tracker_store=tracker_store,
            lock_store=lock_store,
            action_endpoint=action_endpoint,
            model_server=model_server,
            remote_storage=remote_storage,
            path_to_model_archive=model_archive,
        )

    @staticmethod
    def load_from_remote_storage(
        remote_storage: Text,
        model_name: Text,
        interpreter: Optional[NaturalLanguageInterpreter] = None,
        generator: Union[EndpointConfig, NaturalLanguageGenerator] = None,
        tracker_store: Optional[TrackerStore] = None,
        lock_store: Optional[LockStore] = None,
        action_endpoint: Optional[EndpointConfig] = None,
        model_server: Optional[EndpointConfig] = None,
    ) -> Optional["Agent"]:
        from rasa.nlu.persistor import get_persistor

        persistor = get_persistor(remote_storage)

        if persistor is not None:
            target_path = tempfile.mkdtemp()
            persistor.retrieve(model_name, target_path)

            return Agent.load(
                target_path,
                interpreter=interpreter,
                generator=generator,
                tracker_store=tracker_store,
                lock_store=lock_store,
                action_endpoint=action_endpoint,
                model_server=model_server,
                remote_storage=remote_storage,
            )

        return None<|MERGE_RESOLUTION|>--- conflicted
+++ resolved
@@ -128,15 +128,9 @@
 
     core_path, nlu_path = get_model_subdirectories(model_directory)
 
-<<<<<<< HEAD
-    try:
-        # interpreter = _load_interpreter(agent, nlu_path)
-        interpreter = NaturalLanguageInterpreter.create(nlu_path) # bf
-        domain, policy_ensemble = _load_domain_and_policy_ensemble(core_path)
-=======
-    interpreter = _load_interpreter(agent, nlu_path)
+    # interpreter = _load_interpreter(agent, nlu_path)
+    interpreter = NaturalLanguageInterpreter.create(nlu_path) # bf
     domain, policy_ensemble = _load_domain_and_policy_ensemble(core_path)
->>>>>>> 086383be
 
     agent.update_model(
         domain, policy_ensemble, fingerprint, interpreter, model_directory
