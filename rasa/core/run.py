import asyncio
import logging
import os
import shutil
from functools import partial
from typing import List, Optional, Text, Union

from sanic import Sanic

import rasa.core.utils
import rasa.utils
import rasa.utils.io
import rasa.utils.common
from rasa import model
from rasa import server
from rasa.core import agent, channels, constants
from rasa.core.agent import Agent
from rasa.core.channels import console
from rasa.core.channels.channel import InputChannel
from rasa.core.interpreter import NaturalLanguageInterpreter
from rasa.core.lock_store import LockStore
from rasa.core.tracker_store import TrackerStore
from rasa.core.utils import AvailableEndpoints

logger = logging.getLogger()  # get the root logger


def create_http_input_channels(
    channel: Optional[Text], credentials_file: Optional[Text]
) -> List["InputChannel"]:
    """Instantiate the chosen input channel."""

    if credentials_file:
        all_credentials = rasa.utils.io.read_config_file(credentials_file)
    else:
        all_credentials = {}

    if channel:
        if len(all_credentials) > 1:
            logger.info(
                "Connecting to channel '{}' which was specified by the "
                "'--connector' argument. Any other channels will be ignored. "
                "To connect to all given channels, omit the '--connector' "
                "argument.".format(channel)
            )
        return [_create_single_channel(channel, all_credentials.get(channel))]
    else:
        return [_create_single_channel(c, k) for c, k in all_credentials.items()]


def _create_single_channel(channel, credentials):
    from rasa.core.channels import BUILTIN_CHANNELS

    if channel in BUILTIN_CHANNELS:
        return BUILTIN_CHANNELS[channel].from_credentials(credentials)
    else:
        # try to load channel based on class name
        try:
            input_channel_class = rasa.utils.common.class_from_module_path(channel)
            return input_channel_class.from_credentials(credentials)
        except (AttributeError, ImportError):
            raise Exception(
                "Failed to find input channel class for '{}'. Unknown "
                "input channel. Check your credentials configuration to "
                "make sure the mentioned channel is not misspelled. "
                "If you are creating your own channel, make sure it "
                "is a proper name of a class in a module.".format(channel)
            )


def _create_app_without_api(cors: Optional[Union[Text, List[Text]]] = None):
    app = Sanic(__name__, configure_logging=False)
    server.add_root_route(app)
    server.configure_cors(app, cors)
    return app


def configure_app(
    input_channels: Optional[List["InputChannel"]] = None,
    cors: Optional[Union[Text, List[Text], None]] = None,
    auth_token: Optional[Text] = None,
    enable_api: bool = True,
    jwt_secret: Optional[Text] = None,
    jwt_method: Optional[Text] = None,
    route: Optional[Text] = "/webhooks/",
    port: int = constants.DEFAULT_SERVER_PORT,
    endpoints: Optional[AvailableEndpoints] = None,
    log_file: Optional[Text] = None,
):
    """Run the agent."""
    from rasa import server

    rasa.core.utils.configure_file_logging(logger, log_file)

    if enable_api:
        app = server.create_app(
            cors_origins=cors,
            auth_token=auth_token,
            jwt_secret=jwt_secret,
            jwt_method=jwt_method,
            endpoints=endpoints,
        )
    else:
        app = _create_app_without_api(cors)

    if input_channels:
        channels.channel.register(input_channels, app, route=route)
    else:
        input_channels = []

    if logger.isEnabledFor(logging.DEBUG):
        rasa.core.utils.list_routes(app)

    # configure async loop logging
    async def configure_async_logging():
        if logger.isEnabledFor(logging.DEBUG):
            rasa.utils.io.enable_async_loop_debugging(asyncio.get_event_loop())

    app.add_task(configure_async_logging)

    if "cmdline" in {c.name() for c in input_channels}:

        async def run_cmdline_io(running_app: Sanic):
            """Small wrapper to shut down the server once cmd io is done."""
            await asyncio.sleep(1)  # allow server to start
            await console.record_messages(
                server_url=constants.DEFAULT_SERVER_FORMAT.format("http", port)
            )

            logger.info("Killing Sanic server now.")
            running_app.stop()  # kill the sanic serverx

        app.add_task(run_cmdline_io)

    return app


def serve_application(
    model_path: Optional[Text] = None,
    channel: Optional[Text] = None,
    port: int = constants.DEFAULT_SERVER_PORT,
    credentials: Optional[Text] = None,
    cors: Optional[Union[Text, List[Text]]] = None,
    auth_token: Optional[Text] = None,
    enable_api: bool = True,
    jwt_secret: Optional[Text] = None,
    jwt_method: Optional[Text] = None,
    endpoints: Optional[AvailableEndpoints] = None,
    remote_storage: Optional[Text] = None,
    log_file: Optional[Text] = None,
    ssl_certificate: Optional[Text] = None,
    ssl_keyfile: Optional[Text] = None,
    ssl_ca_file: Optional[Text] = None,
    ssl_password: Optional[Text] = None,
):
    from rasa import server

    if not channel and not credentials:
        channel = "cmdline"

    input_channels = create_http_input_channels(channel, credentials)

    app = configure_app(
        input_channels,
        cors,
        auth_token,
        enable_api,
        jwt_secret,
        jwt_method,
        port=port,
        endpoints=endpoints,
        log_file=log_file,
    )

    ssl_context = server.create_ssl_context(
        ssl_certificate, ssl_keyfile, ssl_ca_file, ssl_password
    )
    protocol = "https" if ssl_context else "http"

    logger.info(
        "Starting Rasa server on "
        "{}".format(constants.DEFAULT_SERVER_FORMAT.format(protocol, port))
    )

    app.register_listener(
        partial(load_agent_on_start, model_path, endpoints, remote_storage),
        "before_server_start",
    )

    async def clear_model_files(app: Sanic, _loop: Text) -> None:
        if app.agent.model_directory:
            shutil.rmtree(app.agent.model_directory)

    app.register_listener(clear_model_files, "after_server_stop")

    rasa.utils.common.update_sanic_log_level(log_file)

    app.run(
        host="0.0.0.0",
        port=port,
        ssl=ssl_context,
        backlog=int(os.environ.get("SANIC_BACKLOG", "100")),
    )


# noinspection PyUnusedLocal
async def load_agent_on_start(
    model_path: Text,
    endpoints: AvailableEndpoints,
    remote_storage: Optional[Text],
    app: Sanic,
    loop: Text,
):
    """Load an agent.

    Used to be scheduled on server start
    (hence the `app` and `loop` arguments)."""
    import rasa.core.brokers.utils as broker_utils

    try:
<<<<<<< HEAD
        with get_model(model_path) as unpacked_model:
            # bf mod
            _, nlu_models = get_model_subdirectories(unpacked_model)
            _interpreters = {}
            for lang, nlu_model_path in nlu_models.items():
                _interpreters[lang] = NaturalLanguageInterpreter.create(nlu_model_path)
            # /bf mod
=======
        with model.get_model(model_path) as unpacked_model:
            _, nlu_model = model.get_model_subdirectories(unpacked_model)
            _interpreter = NaturalLanguageInterpreter.create(nlu_model, endpoints.nlu)
>>>>>>> c5484671
    except Exception:
        logger.debug("Could not load interpreter from '{}'".format(model_path))
        _interpreters = {}

    _broker = broker_utils.from_endpoint_config(endpoints.event_broker)
    _tracker_store = TrackerStore.find_tracker_store(
        None, endpoints.tracker_store, _broker
    )
    _lock_store = LockStore.find_lock_store(endpoints.lock_store)

    model_server = endpoints.model if endpoints and endpoints.model else None

    app.agent = await agent.load_agent(
        model_path,
        model_server=model_server,
        remote_storage=remote_storage,
        interpreters=_interpreters,
        generator=endpoints.nlg,
        tracker_store=_tracker_store,
        lock_store=_lock_store,
        action_endpoint=endpoints.action,
    )

    if not app.agent:
        logger.warning(
            "Agent could not be loaded with the provided configuration. "
            "Load default agent without any model."
        )
        app.agent = Agent(
            interpreters=_interpreters,
            generator=endpoints.nlg,
            tracker_store=_tracker_store,
            action_endpoint=endpoints.action,
            model_server=model_server,
            remote_storage=remote_storage,
        )

    return app.agent


if __name__ == "__main__":
    raise RuntimeError(
        "Calling `rasa.core.run` directly is no longer supported. "
        "Please use `rasa run` to start a Rasa server or `rasa shell` to chat with "
        "your bot on the command line."
    )<|MERGE_RESOLUTION|>--- conflicted
+++ resolved
@@ -218,19 +218,13 @@
     import rasa.core.brokers.utils as broker_utils
 
     try:
-<<<<<<< HEAD
-        with get_model(model_path) as unpacked_model:
+        with model.get_model(model_path) as unpacked_model:
             # bf mod
-            _, nlu_models = get_model_subdirectories(unpacked_model)
+            _, nlu_models = model.get_model_subdirectories(unpacked_model)
             _interpreters = {}
             for lang, nlu_model_path in nlu_models.items():
-                _interpreters[lang] = NaturalLanguageInterpreter.create(nlu_model_path)
+                _interpreters[lang] = NaturalLanguageInterpreter.create(nlu_model_path, endpoints.nlu)
             # /bf mod
-=======
-        with model.get_model(model_path) as unpacked_model:
-            _, nlu_model = model.get_model_subdirectories(unpacked_model)
-            _interpreter = NaturalLanguageInterpreter.create(nlu_model, endpoints.nlu)
->>>>>>> c5484671
     except Exception:
         logger.debug("Could not load interpreter from '{}'".format(model_path))
         _interpreters = {}
