from collections import defaultdict, namedtuple, deque

import copy
import warnings
import logging
import random
from tqdm import tqdm
from typing import Optional, List, Text, Set, Dict, Tuple

from rasa.constants import DOCS_URL_STORIES
from rasa.core import utils
from rasa.core.domain import Domain
from rasa.core.events import (
    ActionExecuted,
    UserUttered,
    ActionReverted,
    UserUtteranceReverted,
    Restarted,
    Event,
)
from rasa.core.trackers import DialogueStateTracker
from rasa.core.training.structures import (
    StoryGraph,
    STORY_START,
    StoryStep,
    GENERATED_CHECKPOINT_PREFIX,
)
from rasa.utils.common import is_logging_disabled, raise_warning

logger = logging.getLogger(__name__)

ExtractorConfig = namedtuple(
    "ExtractorConfig",
    "remove_duplicates "
    "unique_last_num_states "
    "augmentation_factor "
    "max_number_of_augmented_trackers "
    "tracker_limit "
    "use_story_concatenation "
    "rand",
)


class TrackerWithCachedStates(DialogueStateTracker):
    """A tracker wrapper that caches the state creation of the tracker."""

    def __init__(
        self, sender_id, slots, max_event_history=None, domain=None, is_augmented=False
    ):
        super().__init__(sender_id, slots, max_event_history)
        self._states = None
        self.domain = domain
        # T/F property to filter augmented stories
        self.is_augmented = is_augmented

    def past_states(self, domain: Domain) -> deque:
        """Return the states of the tracker based on the logged events."""

        # we need to make sure this is the same domain, otherwise things will
        # go south. but really, the same tracker shouldn't be used across
        # domains
        assert domain == self.domain

        # if don't have it cached, we use the domain to calculate the states
        # from the events
        if self._states is None:
            self._states = super().past_states(domain)

        return self._states

    def clear_states(self) -> None:
        """Reset the states."""
        self._states = None

    def init_copy(self) -> "TrackerWithCachedStates":
        """Create a new state tracker with the same initial values."""
        return type(self)(
            "",
            self.slots.values(),
            self._max_event_history,
            self.domain,
            self.is_augmented,
        )

    def copy(self, sender_id: Text = "") -> "TrackerWithCachedStates":
        """Creates a duplicate of this tracker.

        A new tracker will be created and all events
        will be replayed."""

        # This is an optimization, we could use the original copy, but
        # the states would be lost and we would need to recalculate them

        tracker = self.init_copy()
        tracker.sender_id = sender_id

        for event in self.events:
            tracker.update(event, skip_states=True)

        tracker._states = copy.copy(self._states)

        return tracker  # yields the final state

    def _append_current_state(self) -> None:
        if self._states is None:
            self._states = self.past_states(self.domain)
        else:
            state = self.domain.get_active_states(self)
            self._states.append(frozenset(state.items()))

    def update(self, event: Event, skip_states: bool = False) -> None:
        """Modify the state of the tracker according to an ``Event``. """

        # if `skip_states` is `True`, this function behaves exactly like the
        # normal update of the `DialogueStateTracker`

        if self._states is None and not skip_states:
            # rest of this function assumes we have the previous state
            # cached. let's make sure it is there.
            self._states = self.past_states(self.domain)

        super().update(event)

        if not skip_states:
            if isinstance(event, ActionExecuted):
                pass
            elif isinstance(event, ActionReverted):
                self._states.pop()  # removes the state after the action
                self._states.pop()  # removes the state used for the action
            elif isinstance(event, UserUtteranceReverted):
                self.clear_states()
            elif isinstance(event, Restarted):
                self.clear_states()
            else:
                self._states.pop()

            self._append_current_state()


# define types
TrackerLookupDict = Dict[Optional[Text], List[TrackerWithCachedStates]]

TrackersTuple = Tuple[List[TrackerWithCachedStates], List[TrackerWithCachedStates]]


class TrainingDataGenerator:
    def __init__(
        self,
        story_graph: StoryGraph,
        domain: Domain,
        remove_duplicates: bool = True,
        unique_last_num_states: Optional[int] = None,
        augmentation_factor: int = 50,
        tracker_limit: Optional[int] = None,
        use_story_concatenation: bool = True,
        debug_plots: bool = False,
    ):
        """Given a set of story parts, generates all stories that are possible.

        The different story parts can end and start with checkpoints
        and this generator will match start and end checkpoints to
        connect complete stories. Afterwards, duplicate stories will be
        removed and the data is augmented (if augmentation is enabled)."""

        self.story_graph = story_graph.with_cycles_removed()
        if debug_plots:
            self.story_graph.visualize("story_blocks_connections.html")

        self.domain = domain

        # 10x factor is a heuristic for augmentation rounds
        max_number_of_augmented_trackers = augmentation_factor * 10

        self.config = ExtractorConfig(
            remove_duplicates=remove_duplicates,
            unique_last_num_states=unique_last_num_states,
            augmentation_factor=augmentation_factor,
            max_number_of_augmented_trackers=max_number_of_augmented_trackers,
            tracker_limit=tracker_limit,
            use_story_concatenation=use_story_concatenation,
            rand=random.Random(42),
        )
        # hashed featurization of all finished trackers
        self.hashed_featurizations = set()

    @staticmethod
    def _phase_name(everything_reachable_is_reached, phase):
        if everything_reachable_is_reached:
            return f"augmentation round {phase}"
        else:
            return f"data generation round {phase}"

    def generate(self) -> List[TrackerWithCachedStates]:
        if self.config.remove_duplicates and self.config.unique_last_num_states:
            logger.debug(
                "Generated trackers will be deduplicated "
                "based on their unique last {} states."
                "".format(self.config.unique_last_num_states)
            )

        self._mark_first_action_in_story_steps_as_unpredictable()

        active_trackers = defaultdict(list)

        init_tracker = TrackerWithCachedStates(
            "",
            self.domain.slots,
            max_event_history=self.config.tracker_limit,
            domain=self.domain,
        )
        active_trackers[STORY_START].append(init_tracker)

        # trackers that are sent to a featurizer
        finished_trackers = []
        # keep story end trackers separately for augmentation
        story_end_trackers = []

        phase = 0  # one phase is one traversal of all story steps.
        min_num_aug_phases = 3 if self.config.augmentation_factor > 0 else 0
        logger.debug(f"Number of augmentation rounds is {min_num_aug_phases}")

        # placeholder to track gluing process of checkpoints
        used_checkpoints = set()
        previous_unused = set()
        everything_reachable_is_reached = False

        # we will continue generating data until we have reached all
        # checkpoints that seem to be reachable. This is a heuristic,
        # if we did not reach any new checkpoints in an iteration, we
        # assume we have reached all and stop.
        while not everything_reachable_is_reached or phase < min_num_aug_phases:
            phase_name = self._phase_name(everything_reachable_is_reached, phase)

            num_active_trackers = self._count_trackers(active_trackers)

            if num_active_trackers:
                logger.debug(
                    "Starting {} ... (with {} trackers)"
                    "".format(phase_name, num_active_trackers)
                )
            else:
                logger.debug(f"There are no trackers for {phase_name}")
                break

            # track unused checkpoints for this phase
            unused_checkpoints = set()  # type: Set[Text]

            pbar = tqdm(
                self.story_graph.ordered_steps(),
                desc="Processed Story Blocks",
                disable=is_logging_disabled(),
            )
            for step in pbar:
                incoming_trackers = []  # type: List[TrackerWithCachedStates]
                for start in step.start_checkpoints:
                    if active_trackers[start.name]:
                        ts = start.filter_trackers(active_trackers[start.name])
                        incoming_trackers.extend(ts)
                        used_checkpoints.add(start.name)
                    elif start.name not in used_checkpoints:
                        # need to skip - there was no previous step that
                        # had this start checkpoint as an end checkpoint
                        # it will be processed in next phases
                        unused_checkpoints.add(start.name)

                if not incoming_trackers:
                    # if there are no trackers,
                    # we can skip the rest of the loop
                    continue

                # these are the trackers that reached this story
                # step and that need to handle all events of the step

                if self.config.remove_duplicates:
                    incoming_trackers, end_trackers = self._remove_duplicate_trackers(
                        incoming_trackers
                    )
                    # append end trackers to finished trackers
                    finished_trackers.extend(end_trackers)

                if everything_reachable_is_reached:
                    # augmentation round
                    incoming_trackers = self._subsample_trackers(
                        incoming_trackers, self.config.max_number_of_augmented_trackers
                    )

                # update progress bar
                pbar.set_postfix({"# trackers": "{:d}".format(len(incoming_trackers))})

                trackers, end_trackers = self._process_step(step, incoming_trackers)
                # add end trackers to finished trackers
                finished_trackers.extend(end_trackers)

                # update our tracker dictionary with the trackers
                # that handled the events of the step and
                # that can now be used for further story steps
                # that start with the checkpoint this step ended with

                for end in step.end_checkpoints:

                    start_name = self._find_start_checkpoint_name(end.name)

                    active_trackers[start_name].extend(trackers)

                    if start_name in used_checkpoints:
                        # add end checkpoint as unused
                        # if this checkpoint was processed as
                        # start one before
                        unused_checkpoints.add(start_name)

                if not step.end_checkpoints:
                    unique_ends = self._remove_duplicate_story_end_trackers(trackers)
                    story_end_trackers.extend(unique_ends)

            num_finished = len(finished_trackers) + len(story_end_trackers)
            logger.debug(f"Finished phase ({num_finished} training samples found).")

            # prepare next round
            phase += 1

            if not everything_reachable_is_reached:
                # check if we reached all nodes that can be reached
                # if we reached at least one more node this round
                # than last one, we assume there is still
                # something left to reach and we continue

                unused_checkpoints = self._add_unused_end_checkpoints(
                    set(active_trackers.keys()), unused_checkpoints, used_checkpoints
                )
                active_trackers = self._filter_active_trackers(
                    active_trackers, unused_checkpoints
                )
                num_active_trackers = self._count_trackers(active_trackers)

                everything_reachable_is_reached = (
                    unused_checkpoints == previous_unused or num_active_trackers == 0
                )
                previous_unused = unused_checkpoints

                if everything_reachable_is_reached:
                    # should happen only once

                    previous_unused -= used_checkpoints
                    # add trackers with unused checkpoints
                    # to finished trackers
                    for start_name in previous_unused:
                        finished_trackers.extend(active_trackers[start_name])

                    logger.debug("Data generation rounds finished.")
                    logger.debug(
                        "Found {} unused checkpoints".format(len(previous_unused))
                    )
                    phase = 0
                else:
                    logger.debug(
                        "Found {} unused checkpoints "
                        "in current phase."
                        "".format(len(unused_checkpoints))
                    )
                    logger.debug(
                        "Found {} active trackers "
                        "for these checkpoints."
                        "".format(num_active_trackers)
                    )

            if everything_reachable_is_reached:
                # augmentation round, so we process only
                # story end checkpoints
                # reset used checkpoints
                used_checkpoints = set()  # type: Set[Text]

                # generate active trackers for augmentation
                active_trackers = self._create_start_trackers_for_augmentation(
                    story_end_trackers
                )

        finished_trackers.extend(story_end_trackers)
        self._issue_unused_checkpoint_notification(previous_unused)
        logger.debug("Found {} training trackers.".format(len(finished_trackers)))

        if self.config.augmentation_factor > 0:
            augmented_trackers, original_trackers = [], []
            for t in finished_trackers:
                if t.is_augmented:
                    augmented_trackers.append(t)
                else:
                    original_trackers.append(t)
            augmented_trackers = self._subsample_trackers(
                augmented_trackers, self.config.max_number_of_augmented_trackers
            )
            logger.debug(
                "Subsampled to {} augmented training trackers."
                "".format(len(augmented_trackers))
            )
            logger.debug(
                "There are {} original trackers.".format(len(original_trackers))
            )
            finished_trackers = original_trackers + augmented_trackers

        return finished_trackers

    @staticmethod
    def _count_trackers(active_trackers: TrackerLookupDict) -> int:
        """Count the number of trackers in the tracker dictionary."""
        return sum(len(ts) for ts in active_trackers.values())

    def _subsample_trackers(
        self,
        incoming_trackers: List[TrackerWithCachedStates],
        max_number_of_trackers: int,
    ) -> List[TrackerWithCachedStates]:
        """Subsample the list of trackers to retrieve a random subset."""

        # if flows get very long and have a lot of forks we
        # get into trouble by collecting too many trackers
        # hence the sub sampling
        if max_number_of_trackers is not None:
            return utils.subsample_array(
                incoming_trackers, max_number_of_trackers, rand=self.config.rand
            )
        else:
            return incoming_trackers

    def _find_start_checkpoint_name(self, end_name: Text) -> Text:
        """Find start checkpoint name given end checkpoint name of a cycle"""
        return self.story_graph.story_end_checkpoints.get(end_name, end_name)

    @staticmethod
    def _add_unused_end_checkpoints(
        start_checkpoints: Set[Text],
        unused_checkpoints: Set[Text],
        used_checkpoints: Set[Text],
    ) -> Set[Text]:
        """Add unused end checkpoints
            if they were never encountered as start checkpoints
        """

        return unused_checkpoints.union(
            {
                start_name
                for start_name in start_checkpoints
                if start_name not in used_checkpoints
            }
        )

    @staticmethod
    def _filter_active_trackers(
        active_trackers: TrackerLookupDict, unused_checkpoints: Set[Text]
    ) -> TrackerLookupDict:
        """Filter active trackers that ended with unused checkpoint
            or are parts of loops."""
        next_active_trackers = defaultdict(list)

        for start_name in unused_checkpoints:
            # process trackers ended with unused checkpoints further
            if start_name != STORY_START:
                # there is no point to process STORY_START checkpoint again
                next_active_trackers[start_name] = active_trackers.get(start_name, [])

        return next_active_trackers

    def _create_start_trackers_for_augmentation(
        self, story_end_trackers: List[TrackerWithCachedStates]
    ) -> TrackerLookupDict:
        """This is where the augmentation magic happens.

            We will reuse all the trackers that reached the
            end checkpoint `None` (which is the end of a
            story) and start processing all steps again. So instead
            of starting with a fresh tracker, the second and
            all following phases will reuse a couple of the trackers
            that made their way to a story end.

            We need to do some cleanup before processing them again.
        """
        next_active_trackers = defaultdict(list)

        if self.config.use_story_concatenation:
            ending_trackers = utils.subsample_array(
                story_end_trackers,
                self.config.augmentation_factor,
                rand=self.config.rand,
            )
            for t in ending_trackers:
                # this is a nasty thing - all stories end and
                # start with action listen - so after logging the first
                # actions in the next phase the trackers would
                # contain action listen followed by action listen.
                # to fix this we are going to "undo" the last action listen

                # tracker should be copied,
                # otherwise original tracker is updated
                aug_t = t.copy()
                aug_t.is_augmented = True
                aug_t.update(ActionReverted())
                next_active_trackers[STORY_START].append(aug_t)

        return next_active_trackers

    def _process_step(
        self, step: StoryStep, incoming_trackers: List[TrackerWithCachedStates]
    ) -> TrackersTuple:
        """Processes a steps events with all trackers.

        The trackers that reached the steps starting checkpoint will
        be used to process the events. Collects and returns training
        data while processing the story step."""

        events = step.explicit_events(self.domain)

        trackers = []
        if events:  # small optimization

            # need to copy the tracker as multiple story steps
            # might start with the same checkpoint and all of them
            # will use the same set of incoming trackers

            for tracker in incoming_trackers:
                # sender id is used to be able for a human to see where the
                # messages and events for this tracker came from - to do this
                # we concatenate the story block names of the blocks that
                # contribute to the trackers events
                if tracker.sender_id:
                    if step.block_name not in tracker.sender_id.split(" > "):
                        new_sender = tracker.sender_id + " > " + step.block_name
                    else:
                        new_sender = tracker.sender_id
                else:
                    new_sender = step.block_name
                trackers.append(tracker.copy(new_sender))

        end_trackers = []
        for event in events:
            for tracker in trackers:
                if isinstance(
                    event, (ActionReverted, UserUtteranceReverted, Restarted)
                ):
                    end_trackers.append(tracker.copy(tracker.sender_id))
                tracker.update(event)

        # end trackers should be returned separately
        # to avoid using them for augmentation
        return trackers, end_trackers

    def _remove_duplicate_trackers(
        self, trackers: List[TrackerWithCachedStates]
    ) -> TrackersTuple:
        """Removes trackers that create equal featurizations
            for current story step.

        From multiple trackers that create equal featurizations
        we only need to keep one. Because as we continue processing
        events and story steps, all trackers that created the
        same featurization once will do so in the future (as we
        feed the same events to all trackers)."""

        step_hashed_featurizations = set()

        # collected trackers that created different featurizations
        unique_trackers = []  # for current step
        end_trackers = []  # for all steps

        for tracker in trackers:
            states = tuple(tracker.past_states(self.domain))
            hashed = hash(states)

            # only continue with trackers that created a
            # hashed_featurization we haven't observed
            if hashed not in step_hashed_featurizations:
                if self.config.unique_last_num_states:
                    last_states = states[-self.config.unique_last_num_states :]
                    last_hashed = hash(last_states)

                    if last_hashed not in step_hashed_featurizations:
                        step_hashed_featurizations.add(last_hashed)
                        unique_trackers.append(tracker)
                    elif (
                        len(states) > len(last_states)
                        and hashed not in self.hashed_featurizations
                    ):
                        self.hashed_featurizations.add(hashed)
                        end_trackers.append(tracker)
                else:
                    unique_trackers.append(tracker)

                step_hashed_featurizations.add(hashed)

        return unique_trackers, end_trackers

    def _remove_duplicate_story_end_trackers(
        self, trackers: List[TrackerWithCachedStates]
    ) -> List[TrackerWithCachedStates]:
        """Removes trackers that reached story end and
            created equal featurizations."""

        # collected trackers that created different featurizations
        unique_trackers = []  # for all steps

        # deduplication of finished trackers is needed,
        # otherwise featurization does a lot of unnecessary work

        for tracker in trackers:
            states = tuple(tracker.past_states(self.domain))
            hashed = hash(states)

            # only continue with trackers that created a
            # hashed_featurization we haven't observed

            if hashed not in self.hashed_featurizations:
                self.hashed_featurizations.add(hashed)
                unique_trackers.append(tracker)

        return unique_trackers

    def _mark_first_action_in_story_steps_as_unpredictable(self) -> None:
        """Mark actions which shouldn't be used during ML training.

        If a story starts with an action, we can not use
        that first action as a training example, as there is no
        history. There is one exception though, we do want to
        predict action listen. But because stories never
        contain action listen events (they are added when a
        story gets converted to a dialogue) we need to apply a
        small trick to avoid marking actions occurring after
        an action listen as unpredictable."""

        for step in self.story_graph.story_steps:
            # TODO: this does not work if a step is the conversational start
            #       as well as an intermediary part of a conversation.
            #       This means a checkpoint can either have multiple
            #       checkpoints OR be the start of a conversation
            #       but not both.
            if STORY_START in {s.name for s in step.start_checkpoints}:
                for i, e in enumerate(step.events):
                    if isinstance(e, UserUttered):
                        # if there is a user utterance, that means before the
                        # user uttered something there has to be
                        # an action listen. therefore, any action that comes
                        # after this user utterance isn't the first
                        # action anymore and the tracker used for prediction
                        # is not empty anymore. Hence, it is fine
                        # to predict anything that occurs after an utterance.
                        break
                    if isinstance(e, ActionExecuted):
                        e.unpredictable = True
                        break

    def _issue_unused_checkpoint_notification(
        self, unused_checkpoints: Set[Text]
    ) -> None:
        """Warns about unused story blocks.

        Unused steps are ones having a start or end checkpoint
        that no one provided."""

        if STORY_START in unused_checkpoints:
<<<<<<< HEAD
            warnings.warn(
=======
            raise_warning(
>>>>>>> 22f0a99f
                "There is no starting story block "
                "in the training data. "
                "All your story blocks start with some checkpoint. "
                "There should be at least one story block "
                "that starts without any checkpoint.",
                docs=DOCS_URL_STORIES + "#stories",
            )

        # running through the steps first will result in only one warning
        # per block (as one block might have multiple steps)
        collected_start = set()
        collected_end = set()
        for step in self.story_graph.story_steps:
            for start in step.start_checkpoints:
                if start.name in unused_checkpoints:
                    # After processing, there shouldn't be a story part left.
                    # This indicates a start checkpoint that doesn't exist
                    collected_start.add((start.name, step.block_name))

            for end in step.end_checkpoints:
                if end.name in unused_checkpoints:
                    # After processing, there shouldn't be a story part left.
                    # This indicates an end checkpoint that doesn't exist
                    collected_end.add((end.name, step.block_name))

        for cp, block_name in collected_start:
            if not cp.startswith(GENERATED_CHECKPOINT_PREFIX):
<<<<<<< HEAD
                warnings.warn(
                    f"Unsatisfied start checkpoint '{cp}' "
                    f"in block '{block_name}'. "
                    "Remove this checkpoint or add "
                    "story blocks that end "
                    "with this checkpoint."
=======
                raise_warning(
                    f"Unsatisfied start checkpoint '{cp}' "
                    f"in block '{block_name}'. "
                    f"Remove this checkpoint or add "
                    f"story blocks that end "
                    f"with this checkpoint.",
                    docs=DOCS_URL_STORIES + "#checkpoints",
>>>>>>> 22f0a99f
                )

        for cp, block_name in collected_end:
            if not cp.startswith(GENERATED_CHECKPOINT_PREFIX):
<<<<<<< HEAD
                warnings.warn(
                    f"Unsatisfied end checkpoint '{cp}' "
                    f"in block '{block_name}'. "
                    "Remove this checkpoint or add "
                    "story blocks that start "
                    "with this checkpoint."
=======
                raise_warning(
                    f"Unsatisfied end checkpoint '{cp}' "
                    f"in block '{block_name}'. "
                    f"Remove this checkpoint or add "
                    f"story blocks that start "
                    f"with this checkpoint.",
                    docs=DOCS_URL_STORIES + "#checkpoints",
>>>>>>> 22f0a99f
                )<|MERGE_RESOLUTION|>--- conflicted
+++ resolved
@@ -654,11 +654,7 @@
         that no one provided."""
 
         if STORY_START in unused_checkpoints:
-<<<<<<< HEAD
-            warnings.warn(
-=======
             raise_warning(
->>>>>>> 22f0a99f
                 "There is no starting story block "
                 "in the training data. "
                 "All your story blocks start with some checkpoint. "
@@ -686,14 +682,6 @@
 
         for cp, block_name in collected_start:
             if not cp.startswith(GENERATED_CHECKPOINT_PREFIX):
-<<<<<<< HEAD
-                warnings.warn(
-                    f"Unsatisfied start checkpoint '{cp}' "
-                    f"in block '{block_name}'. "
-                    "Remove this checkpoint or add "
-                    "story blocks that end "
-                    "with this checkpoint."
-=======
                 raise_warning(
                     f"Unsatisfied start checkpoint '{cp}' "
                     f"in block '{block_name}'. "
@@ -701,19 +689,10 @@
                     f"story blocks that end "
                     f"with this checkpoint.",
                     docs=DOCS_URL_STORIES + "#checkpoints",
->>>>>>> 22f0a99f
                 )
 
         for cp, block_name in collected_end:
             if not cp.startswith(GENERATED_CHECKPOINT_PREFIX):
-<<<<<<< HEAD
-                warnings.warn(
-                    f"Unsatisfied end checkpoint '{cp}' "
-                    f"in block '{block_name}'. "
-                    "Remove this checkpoint or add "
-                    "story blocks that start "
-                    "with this checkpoint."
-=======
                 raise_warning(
                     f"Unsatisfied end checkpoint '{cp}' "
                     f"in block '{block_name}'. "
@@ -721,5 +700,4 @@
                     f"story blocks that start "
                     f"with this checkpoint.",
                     docs=DOCS_URL_STORIES + "#checkpoints",
->>>>>>> 22f0a99f
                 )