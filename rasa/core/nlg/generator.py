<<<<<<< HEAD
import warnings
=======
import logging
>>>>>>> 22f0a99f
from typing import Optional, Union, Text, Any, Dict

from rasa.core.domain import Domain
from rasa.utils import common
from rasa.utils.endpoints import EndpointConfig
from rasa.core.trackers import DialogueStateTracker
<<<<<<< HEAD
from rasa.utils.common import class_from_module_path
=======
>>>>>>> 22f0a99f

logger = logging.getLogger(__name__)

<<<<<<< HEAD
=======

>>>>>>> 22f0a99f
class NaturalLanguageGenerator:
    """Generate bot utterances based on a dialogue state."""

    async def generate(
        self,
        template_name: Text,
        tracker: "DialogueStateTracker",
        output_channel: Text,
        **kwargs: Any,
    ) -> Optional[Dict[Text, Any]]:
        """Generate a response for the requested template.

        There are a lot of different methods to implement this, e.g. the
        generation can be based on templates or be fully ML based by feeding
        the dialogue state into a machine learning NLG model."""
        raise NotImplementedError

    @staticmethod
    def create(
        obj: Union["NaturalLanguageGenerator", EndpointConfig, None],
        domain: Optional[Domain],
    ) -> "NaturalLanguageGenerator":
        """Factory to create a generator."""

        custom_nlg = None
        if isinstance(obj, EndpointConfig) and obj.type:
            custom_nlg = NaturalLanguageGenerator.load_nlg_from_module_string(obj)

        if isinstance(obj, NaturalLanguageGenerator):
            return obj
<<<<<<< HEAD
        elif custom_nlg:
            return custom_nlg(domain=domain, endpoint_config=obj)
        elif isinstance(obj, EndpointConfig) and obj.url:
            from rasa.core.nlg import (  # pytype: disable=pyi-error
                CallbackNaturalLanguageGenerator,
            )

            return CallbackNaturalLanguageGenerator(obj)
        elif obj is None:
            from rasa.core.nlg import (  # pytype: disable=pyi-error
                TemplatedNaturalLanguageGenerator,
            )

            templates = domain.templates if domain else []
            return TemplatedNaturalLanguageGenerator(templates)
        else:
            raise Exception(
                "Cannot create a NaturalLanguageGenerator "
                "based on the passed object. Type: `{}`"
                "".format(type(obj))
            )

    @staticmethod
    def load_nlg_from_module_string(nlg: EndpointConfig,) -> "NaturalLanguageGenerator":
        custom_nlg = None
        try:
            custom_nlg = class_from_module_path(nlg.type)
        except (AttributeError, ImportError):
            warnings.warn(
                f"NLG type '{nlg.type}' not found. "
                "Using CallbackNaturalLanguageGenerator "
                "or TemplatedNaturalLanguageGenerator instead"
            )
        return custom_nlg
=======
        else:
            return _create_from_endpoint_config(obj, domain)


def _create_from_endpoint_config(
    endpoint_config: Optional[EndpointConfig] = None, domain: Optional[Domain] = None,
) -> "NaturalLanguageGenerator":
    """Given an endpoint configuration, create a proper NLG object."""

    domain = domain or Domain.empty()

    if endpoint_config is None:
        from rasa.core.nlg import (  # pytype: disable=pyi-error
            TemplatedNaturalLanguageGenerator,
        )

        # this is the default type if no endpoint config is set
        nlg = TemplatedNaturalLanguageGenerator(domain.templates)
    elif endpoint_config.type is None or endpoint_config.type.lower() == "callback":
        from rasa.core.nlg import (  # pytype: disable=pyi-error
            CallbackNaturalLanguageGenerator,
        )

        # this is the default type if no nlg type is set
        nlg = CallbackNaturalLanguageGenerator(endpoint_config=endpoint_config)
    elif endpoint_config.type.lower() == "template":
        from rasa.core.nlg import (  # pytype: disable=pyi-error
            TemplatedNaturalLanguageGenerator,
        )

        nlg = TemplatedNaturalLanguageGenerator(domain.templates)
    else:
        nlg = _load_from_module_string(endpoint_config, domain)

    logger.debug(f"Instantiated NLG to '{nlg.__class__.__name__}'.")
    return nlg


def _load_from_module_string(
    endpoint_config: EndpointConfig, domain: Domain
) -> "NaturalLanguageGenerator":
    """Initializes a custom natural language generator.

    Args:
        domain: defines the universe in which the assistant operates
        endpoint_config: the specific natural language generator
    """

    try:
        nlg_class = common.class_from_module_path(endpoint_config.type)
        return nlg_class(endpoint_config=endpoint_config, domain=domain)
    except (AttributeError, ImportError) as e:
        raise Exception(
            f"Could not find a class based on the module path "
            f"'{endpoint_config.type}'. Failed to create a "
            f"`NaturalLanguageGenerator` instance. Error: {e}"
        )
>>>>>>> 22f0a99f
<|MERGE_RESOLUTION|>--- conflicted
+++ resolved
@@ -1,25 +1,13 @@
-<<<<<<< HEAD
-import warnings
-=======
 import logging
->>>>>>> 22f0a99f
 from typing import Optional, Union, Text, Any, Dict
 
 from rasa.core.domain import Domain
 from rasa.utils import common
 from rasa.utils.endpoints import EndpointConfig
 from rasa.core.trackers import DialogueStateTracker
-<<<<<<< HEAD
-from rasa.utils.common import class_from_module_path
-=======
->>>>>>> 22f0a99f
 
 logger = logging.getLogger(__name__)
 
-<<<<<<< HEAD
-=======
-
->>>>>>> 22f0a99f
 class NaturalLanguageGenerator:
     """Generate bot utterances based on a dialogue state."""
 
@@ -44,48 +32,8 @@
     ) -> "NaturalLanguageGenerator":
         """Factory to create a generator."""
 
-        custom_nlg = None
-        if isinstance(obj, EndpointConfig) and obj.type:
-            custom_nlg = NaturalLanguageGenerator.load_nlg_from_module_string(obj)
-
         if isinstance(obj, NaturalLanguageGenerator):
             return obj
-<<<<<<< HEAD
-        elif custom_nlg:
-            return custom_nlg(domain=domain, endpoint_config=obj)
-        elif isinstance(obj, EndpointConfig) and obj.url:
-            from rasa.core.nlg import (  # pytype: disable=pyi-error
-                CallbackNaturalLanguageGenerator,
-            )
-
-            return CallbackNaturalLanguageGenerator(obj)
-        elif obj is None:
-            from rasa.core.nlg import (  # pytype: disable=pyi-error
-                TemplatedNaturalLanguageGenerator,
-            )
-
-            templates = domain.templates if domain else []
-            return TemplatedNaturalLanguageGenerator(templates)
-        else:
-            raise Exception(
-                "Cannot create a NaturalLanguageGenerator "
-                "based on the passed object. Type: `{}`"
-                "".format(type(obj))
-            )
-
-    @staticmethod
-    def load_nlg_from_module_string(nlg: EndpointConfig,) -> "NaturalLanguageGenerator":
-        custom_nlg = None
-        try:
-            custom_nlg = class_from_module_path(nlg.type)
-        except (AttributeError, ImportError):
-            warnings.warn(
-                f"NLG type '{nlg.type}' not found. "
-                "Using CallbackNaturalLanguageGenerator "
-                "or TemplatedNaturalLanguageGenerator instead"
-            )
-        return custom_nlg
-=======
         else:
             return _create_from_endpoint_config(obj, domain)
 
@@ -142,5 +90,4 @@
             f"Could not find a class based on the module path "
             f"'{endpoint_config.type}'. Failed to create a "
             f"`NaturalLanguageGenerator` instance. Error: {e}"
-        )
->>>>>>> 22f0a99f
+        )