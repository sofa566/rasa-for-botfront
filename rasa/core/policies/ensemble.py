--- conflicted
+++ resolved
@@ -107,21 +107,12 @@
 
         for k, v in priority_dict.items():
             if len(v) > 1:
-<<<<<<< HEAD
-                warnings.warn(
-                    f"Found policies {v} with same priority {k} "
-                    "in PolicyEnsemble. When personalizing "
-                    "priorities, be sure to give all policies "
-                    "different priorities. More information: "
-                    f"{DOCS_BASE_URL}/core/policies/"
-=======
                 raise_warning(
                     f"Found policies {v} with same priority {k} "
                     f"in PolicyEnsemble. When personalizing "
                     f"priorities, be sure to give all policies "
                     f"different priorities.",
                     docs=DOCS_URL_POLICIES,
->>>>>>> 22f0a99f
                 )
 
     def train(
