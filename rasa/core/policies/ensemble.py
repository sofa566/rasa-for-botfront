import importlib
import json
import logging
import math
import os
import sys
from collections import defaultdict
from datetime import datetime
from pathlib import Path
from typing import Text, Optional, Any, List, Dict, Tuple, Type, Union

import rasa.core
import rasa.core.training.training
from rasa.core.constants import FALLBACK_POLICY_PRIORITY
from rasa.shared.exceptions import RasaException
import rasa.shared.utils.common
import rasa.shared.utils.io
import rasa.utils.io
from rasa.constants import MINIMUM_COMPATIBLE_VERSION
from rasa.shared.constants import (
    DOCS_URL_RULES,
    DOCS_URL_POLICIES,
    DOCS_URL_MIGRATION_GUIDE,
    DEFAULT_CONFIG_PATH,
    DOCS_URL_ACTIONS,
    DOCS_URL_DEFAULT_ACTIONS,
)
from rasa.shared.core.constants import (
    USER_INTENT_BACK,
    USER_INTENT_RESTART,
    ACTION_LISTEN_NAME,
    ACTION_RESTART_NAME,
    ACTION_BACK_NAME,
)
from rasa.shared.core.domain import InvalidDomain, Domain
from rasa.shared.core.events import (
    ActionExecutionRejected,
    ActionExecuted,
    DefinePrevUserUtteredFeaturization,
)
from rasa.core.exceptions import UnsupportedDialogueModelError
from rasa.core.featurizers.tracker_featurizers import MaxHistoryTrackerFeaturizer
from rasa.shared.nlu.interpreter import NaturalLanguageInterpreter, RegexInterpreter
from rasa.core.policies.policy import Policy, SupportedData, PolicyPrediction
from rasa.core.policies.fallback import FallbackPolicy
from rasa.core.policies.memoization import MemoizationPolicy, AugmentedMemoizationPolicy
from rasa.core.policies.rule_policy import RulePolicy
from rasa.shared.core.trackers import DialogueStateTracker
from rasa.shared.core.generator import TrackerWithCachedStates
from rasa.core import registry
from rasa.utils.tensorflow.constants import EPOCHS

logger = logging.getLogger(__name__)


class PolicyEnsemble:
    versioned_packages = ["rasa", "tensorflow", "sklearn"]

    def __init__(
        self,
        policies: List[Policy],
        action_fingerprints: Optional[Dict[Any, Dict[Text, List]]] = None,
    ) -> None:
        self.policies = policies
        self.date_trained = None

        self.action_fingerprints = action_fingerprints or []

        self._check_priorities()
        self._check_for_important_policies()

    def _check_for_important_policies(self) -> None:
        from rasa.core.policies.mapping_policy import MappingPolicy

        if not any(
            isinstance(policy, (MappingPolicy, RulePolicy)) for policy in self.policies
        ):
            rasa.shared.utils.io.raise_warning(
                f"Neither '{RulePolicy.__name__}' nor '{MappingPolicy.__name__}' "
                f"(deprecated) are included in the model's policy configuration. "
                f"Default intents such as '{USER_INTENT_RESTART}' and "
                f"'{USER_INTENT_BACK}' will not trigger actions "
                f"'{ACTION_RESTART_NAME}' and '{ACTION_BACK_NAME}'.",
                docs=DOCS_URL_DEFAULT_ACTIONS,
            )

    @staticmethod
    def check_domain_ensemble_compatibility(
        ensemble: Optional["PolicyEnsemble"], domain: Optional[Domain]
    ) -> None:
        """Check for elements that only work with certain policy/domain combinations."""

        from rasa.core.policies.mapping_policy import MappingPolicy
        from rasa.core.policies.two_stage_fallback import TwoStageFallbackPolicy

        policies_needing_validation = [
            MappingPolicy,
            TwoStageFallbackPolicy,
            RulePolicy,
        ]
        for policy in policies_needing_validation:
            policy.validate_against_domain(ensemble, domain)

        _check_policy_for_forms_available(domain, ensemble)

    def _check_priorities(self) -> None:
        """Checks for duplicate policy priorities within PolicyEnsemble."""

        priority_dict = defaultdict(list)
        for p in self.policies:
            priority_dict[p.priority].append(type(p).__name__)

        for k, v in priority_dict.items():
            if len(v) > 1:
                rasa.shared.utils.io.raise_warning(
                    f"Found policies {v} with same priority {k} "
                    f"in PolicyEnsemble. When personalizing "
                    f"priorities, be sure to give all policies "
                    f"different priorities.",
                    docs=DOCS_URL_POLICIES,
                )

    def _policy_ensemble_contains_policy_with_rules_support(self) -> bool:
        """Determine whether the policy ensemble contains at least one policy
        supporting rule-based data.

        Returns:
            Whether or not the policy ensemble contains at least one policy that
            supports rule-based data.
        """
        return any(
            policy.supported_data()
            in [SupportedData.RULE_DATA, SupportedData.ML_AND_RULE_DATA]
            for policy in self.policies
        )

    @staticmethod
    def _training_trackers_contain_rule_trackers(
        training_trackers: List[DialogueStateTracker],
    ) -> bool:
        """Determine whether there are rule-based training trackers.

        Args:
            training_trackers: Trackers to inspect.

        Returns:
            Whether or not any of the supplied training trackers contain rule-based
            data.
        """
        return any(tracker.is_rule_tracker for tracker in training_trackers)

    def _emit_rule_policy_warning(
        self, training_trackers: List[DialogueStateTracker]
    ) -> None:
        """Emit `UserWarning`s about missing rule-based data."""
        is_rules_consuming_policy_available = (
            self._policy_ensemble_contains_policy_with_rules_support()
        )
        training_trackers_contain_rule_trackers = self._training_trackers_contain_rule_trackers(
            training_trackers
        )

        if (
            is_rules_consuming_policy_available
            and not training_trackers_contain_rule_trackers
        ):
            rasa.shared.utils.io.raise_warning(
                f"Found a rule-based policy in your pipeline but "
                f"no rule-based training data. Please add rule-based "
                f"stories to your training data or "
                f"remove the rule-based policy (`{RulePolicy.__name__}`) from your "
                f"your pipeline.",
                docs=DOCS_URL_RULES,
            )
        elif (
            not is_rules_consuming_policy_available
            and training_trackers_contain_rule_trackers
        ):
            rasa.shared.utils.io.raise_warning(
                f"Found rule-based training data but no policy supporting rule-based "
                f"data. Please add `{RulePolicy.__name__}` or another rule-supporting "
                f"policy to the `policies` section in `{DEFAULT_CONFIG_PATH}`.",
                docs=DOCS_URL_RULES,
            )

    def train(
        self,
        training_trackers: List[TrackerWithCachedStates],
        domain: Domain,
        interpreter: NaturalLanguageInterpreter,
        **kwargs: Any,
    ) -> None:
        if training_trackers:
            self._emit_rule_policy_warning(training_trackers)

            for policy in self.policies:
                trackers_to_train = SupportedData.trackers_for_policy(
                    policy, training_trackers
                )
                policy.train(
                    trackers_to_train, domain, interpreter=interpreter, **kwargs
                )

            self.action_fingerprints = rasa.core.training.training.create_action_fingerprints(
                training_trackers, domain
            )
        else:
            logger.info("Skipped training, because there are no training samples.")

        self.date_trained = datetime.now().strftime("%Y%m%d-%H%M%S")

    def probabilities_using_best_policy(
        self,
        tracker: DialogueStateTracker,
        domain: Domain,
        interpreter: NaturalLanguageInterpreter,
        **kwargs: Any,
    ) -> PolicyPrediction:
        raise NotImplementedError

    def _max_histories(self) -> List[Optional[int]]:
        """Return max history."""

        max_histories = []
        for p in self.policies:
            if isinstance(p.featurizer, MaxHistoryTrackerFeaturizer):
                max_histories.append(p.featurizer.max_history)
            else:
                max_histories.append(None)
        return max_histories

    def _add_package_version_info(self, metadata: Dict[Text, Any]) -> None:
        """Adds version info for self.versioned_packages to metadata."""

        for package_name in self.versioned_packages:
            try:
                p = importlib.import_module(package_name)
                v = p.__version__
                metadata[package_name] = v
            except ImportError:
                pass

    def _persist_metadata(self, path: Text) -> None:
        """Persists the domain specification to storage."""

        # make sure the directory we persist exists
        domain_spec_path = os.path.join(path, "metadata.json")
        rasa.shared.utils.io.create_directory_for_file(domain_spec_path)

        policy_names = [
            rasa.shared.utils.common.module_path_from_instance(p) for p in self.policies
        ]

        metadata = {
            "action_fingerprints": self.action_fingerprints,
            "python": ".".join([str(s) for s in sys.version_info[:3]]),
            "max_histories": self._max_histories(),
            "ensemble_name": self.__module__ + "." + self.__class__.__name__,
            "policy_names": policy_names,
            "trained_at": self.date_trained,
        }

        self._add_package_version_info(metadata)

        rasa.shared.utils.io.dump_obj_as_json_to_file(domain_spec_path, metadata)

    def persist(self, path: Union[Text, Path]) -> None:
        """Persists the policy to storage."""

        self._persist_metadata(path)

        for i, policy in enumerate(self.policies):
            dir_name = "policy_{}_{}".format(i, type(policy).__name__)
            policy_path = Path(path) / dir_name
            policy.persist(policy_path)

    @classmethod
    def load_metadata(cls, path) -> Any:
        metadata_path = os.path.join(path, "metadata.json")
        metadata = json.loads(
            rasa.shared.utils.io.read_file(os.path.abspath(metadata_path))
        )
        return metadata

    @staticmethod
    def ensure_model_compatibility(metadata, version_to_check=None) -> None:
        from packaging import version

        if version_to_check is None:
            version_to_check = MINIMUM_COMPATIBLE_VERSION

        model_version = metadata.get("rasa", "0.0.0")
        if version.parse(model_version) < version.parse(version_to_check):
            raise UnsupportedDialogueModelError(
                "The model version is too old to be "
                "loaded by this Rasa Core instance. "
                "Either retrain the model, or run with "
                "an older version. "
                "Model version: {} Instance version: {} "
                "Minimal compatible version: {}"
                "".format(model_version, rasa.__version__, version_to_check),
                model_version,
            )

    @classmethod
    def _ensure_loaded_policy(cls, policy, policy_cls, policy_name: Text):
        if policy is None:
            logger.warning(f"Failed to load policy {policy_name}: load returned None")
        elif not isinstance(policy, policy_cls):
            raise Exception(
                "Failed to load policy {}: "
                "load returned object that is not instance of its own class"
                "".format(policy_name)
            )

    @staticmethod
    def _get_updated_epochs(
        policy_cls: Type[Policy],
        config_for_policy: Dict[Text, Any],
        finetuning_epoch_fraction: float,
    ) -> Optional[int]:
        if EPOCHS in config_for_policy:
            epochs = config_for_policy[EPOCHS]
        else:
            try:
                epochs = policy_cls.defaults[EPOCHS]
            except (KeyError, AttributeError):
                return None
        return math.ceil(epochs * finetuning_epoch_fraction)

    @classmethod
    def load(
        cls,
        path: Union[Text, Path],
        new_config: Optional[Dict] = None,
        finetuning_epoch_fraction: float = 1.0,
    ) -> "PolicyEnsemble":
        """Loads policy and domain specification from disk."""
        metadata = cls.load_metadata(path)
        cls.ensure_model_compatibility(metadata)
        policies = []
        for i, policy_name in enumerate(metadata["policy_names"]):
            policy_cls = registry.policy_from_module_path(policy_name)
            dir_name = f"policy_{i}_{policy_cls.__name__}"
            policy_path = os.path.join(path, dir_name)

            context = {}
            if new_config:
                context["should_finetune"] = True

                config_for_policy = new_config["policies"][i]
                epochs = cls._get_updated_epochs(
                    policy_cls, config_for_policy, finetuning_epoch_fraction
                )
                if epochs:
                    context["epoch_override"] = epochs

            if "kwargs" not in rasa.shared.utils.common.arguments_of(policy_cls.load):
                if context:
                    raise UnsupportedDialogueModelError(
                        f"`{policy_cls.__name__}.{policy_cls.load.__name__}` does not "
                        f"accept `**kwargs`. Attempting to pass {context} to the "
                        f"policy. `**kwargs` should be added to all policies by "
                        f"Rasa Open Source 3.0.0."
                    )
                else:
                    rasa.shared.utils.io.raise_deprecation_warning(
                        f"`{policy_cls.__name__}.{policy_cls.load.__name__}` does not "
                        f"accept `**kwargs`. `**kwargs` are required for contextual "
                        f"information e.g. the flag `should_finetune`.",
                        warn_until_version="3.0.0",
                    )

<<<<<<< HEAD
            policy = policy_cls.load(policy_path)
            if policy is not None:
                cls._ensure_loaded_policy(policy, policy_cls, policy_name)
                policies.append(policy)

=======
            policy = policy_cls.load(policy_path, **context)
            cls._ensure_loaded_policy(policy, policy_cls, policy_name)
            if policy is not None:
                policies.append(policy)
>>>>>>> 6f1e81ae
        ensemble_cls = rasa.shared.utils.common.class_from_module_path(
            metadata["ensemble_name"]
        )
        fingerprints = metadata.get("action_fingerprints", {})
        ensemble = ensemble_cls(policies, fingerprints)
        return ensemble

    @classmethod
    def from_dict(cls, policy_configuration: Dict[Text, Any]) -> List[Policy]:
        import copy

        policies = policy_configuration.get("policies") or policy_configuration.get(
            "policy"
        )
        if policies is None:
            raise InvalidPolicyConfig(
                "You didn't define any policies. "
                "Please define them under 'policies:' "
                "in your policy configuration file."
            )
        if len(policies) == 0:
            raise InvalidPolicyConfig(
                "The policy configuration file has to include at least one policy."
            )

        policies = copy.deepcopy(policies)  # don't manipulate passed `Dict`
        parsed_policies = []

        for policy in policies:
            if policy.get("featurizer"):
                featurizer_func, featurizer_config = cls.get_featurizer_from_dict(
                    policy
                )

                if featurizer_config.get("state_featurizer"):
                    (
                        state_featurizer_func,
                        state_featurizer_config,
                    ) = cls.get_state_featurizer_from_dict(featurizer_config)

                    # override featurizer's state_featurizer
                    # with real state_featurizer class
                    featurizer_config["state_featurizer"] = state_featurizer_func(
                        **state_featurizer_config
                    )

                # override policy's featurizer with real featurizer class
                policy["featurizer"] = featurizer_func(**featurizer_config)

            policy_name = policy.pop("name")
            try:
                constr_func = registry.policy_from_module_path(policy_name)
                try:
                    policy_object = constr_func(**policy)
                except TypeError as e:
                    raise Exception(f"Could not initialize {policy_name}. {e}")
                parsed_policies.append(policy_object)
            except (ImportError, AttributeError):
                raise InvalidPolicyConfig(
                    f"Module for policy '{policy_name}' could not "
                    f"be loaded. Please make sure the "
                    f"name is a valid policy."
                )

        cls._check_if_rule_policy_used_with_rule_like_policies(parsed_policies)

        return parsed_policies

    @classmethod
    def get_featurizer_from_dict(cls, policy) -> Tuple[Any, Any]:
        # policy can have only 1 featurizer
        if len(policy["featurizer"]) > 1:
            raise InvalidPolicyConfig(
                f"Every policy can only have 1 featurizer "
                f"but '{policy.get('name')}' "
                f"uses {len(policy['featurizer'])} featurizers."
            )
        featurizer_config = policy["featurizer"][0]
        featurizer_name = featurizer_config.pop("name")
        featurizer_func = registry.featurizer_from_module_path(featurizer_name)

        return featurizer_func, featurizer_config

    @classmethod
    def get_state_featurizer_from_dict(cls, featurizer_config) -> Tuple[Any, Any]:
        # featurizer can have only 1 state featurizer
        if len(featurizer_config["state_featurizer"]) > 1:
            raise InvalidPolicyConfig(
                f"Every featurizer can only have 1 state "
                f"featurizer but one of the featurizers uses "
                f"{len(featurizer_config['state_featurizer'])}."
            )
        state_featurizer_config = featurizer_config["state_featurizer"][0]
        state_featurizer_name = state_featurizer_config.pop("name")
        state_featurizer_func = registry.state_featurizer_from_module_path(
            state_featurizer_name
        )

        return state_featurizer_func, state_featurizer_config

    @staticmethod
    def _check_if_rule_policy_used_with_rule_like_policies(
        policies: List[Policy],
    ) -> None:
        if not any(isinstance(policy, RulePolicy) for policy in policies):
            return

        from rasa.core.policies.mapping_policy import MappingPolicy
        from rasa.core.policies.form_policy import FormPolicy
        from rasa.core.policies.two_stage_fallback import TwoStageFallbackPolicy

        policies_not_be_used_with_rule_policy = (
            MappingPolicy,
            FormPolicy,
            FallbackPolicy,
            TwoStageFallbackPolicy,
        )

        if any(
            isinstance(policy, policies_not_be_used_with_rule_policy)
            for policy in policies
        ):
            rasa.shared.utils.io.raise_warning(
                f"It is not recommended to use the '{RulePolicy.__name__}' with "
                f"other policies which implement rule-like "
                f"behavior. It is highly recommended to migrate all deprecated "
                f"policies to use the '{RulePolicy.__name__}'. Note that the "
                f"'{RulePolicy.__name__}' will supersede the predictions of the "
                f"deprecated policies if the confidence levels of the predictions are "
                f"equal.",
                docs=DOCS_URL_MIGRATION_GUIDE,
            )


class SimplePolicyEnsemble(PolicyEnsemble):
    """Default implementation of a `Policy` ensemble."""

    @staticmethod
    def is_not_in_training_data(
        policy_name: Optional[Text], max_confidence: Optional[float] = None
    ) -> bool:
        """Checks if the prediction is by a policy which memoized the training data.

        Args:
            policy_name: The name of the policy.
            max_confidence: The max confidence of the policy's prediction.

        Returns: `True` if it's a `MemoizationPolicy`, `False` otherwise.
        """
        if not policy_name:
            return True

        memorizing_policies = [
            RulePolicy.__name__,
            MemoizationPolicy.__name__,
            AugmentedMemoizationPolicy.__name__,
        ]
        is_memorized = any(
            policy_name.endswith(f"_{memoizing_policy}")
            for memoizing_policy in memorizing_policies
        )

        # also check if confidence is 0, than it cannot be count as prediction
        return not is_memorized or max_confidence == 0.0

    @staticmethod
    def _is_not_mapping_policy(
        policy_name: Text, max_confidence: Optional[float] = None
    ) -> bool:
        from rasa.core.policies.mapping_policy import MappingPolicy

        is_mapping = policy_name.endswith("_" + MappingPolicy.__name__)
        # also check if confidence is 0, than it cannot be count as prediction
        return not is_mapping or max_confidence == 0.0

    @staticmethod
    def _is_form_policy(policy_name: Text) -> bool:
        from rasa.core.policies.form_policy import FormPolicy

        return policy_name.endswith("_" + FormPolicy.__name__)

    def _pick_best_policy(
        self, predictions: Dict[Text, PolicyPrediction]
    ) -> PolicyPrediction:
        """Picks the best policy prediction based on probabilities and policy priority.

        Args:
            predictions: the dictionary containing policy name as keys
                         and predictions as values

        Returns:
            The best prediction.
        """
        best_confidence = (-1, -1)
        best_policy_name = None
        # form and mapping policies are special:
        # form should be above fallback
        # mapping should be below fallback
        # mapping is above form if it wins over fallback
        # therefore form predictions are stored separately

        form_confidence = None
        form_policy_name = None
        # different type of predictions have different priorities
        # No user predictions overrule all other predictions.
        is_no_user_prediction = any(
            prediction.is_no_user_prediction for prediction in predictions.values()
        )
        # End-to-end predictions overrule all other predictions based on user input.
        is_end_to_end_prediction = any(
            prediction.is_end_to_end_prediction for prediction in predictions.values()
        )

        policy_events = []
        for policy_name, prediction in predictions.items():
            policy_events += prediction.events

            # No user predictions (e.g. happy path loop predictions)
            # overrule all other predictions.
            if prediction.is_no_user_prediction != is_no_user_prediction:
                continue

            # End-to-end predictions overrule all other predictions based on user input.
            if (
                not is_no_user_prediction
                and prediction.is_end_to_end_prediction != is_end_to_end_prediction
            ):
                continue

            confidence = (prediction.max_confidence, prediction.policy_priority)
            if self._is_form_policy(policy_name):
                # store form prediction separately
                form_confidence = confidence
                form_policy_name = policy_name
            elif confidence > best_confidence:
                # pick the best policy
                best_confidence = confidence
                best_policy_name = policy_name

        if form_confidence is not None and self._is_not_mapping_policy(
            best_policy_name, best_confidence[0]
        ):
            # if mapping didn't win, check form policy predictions
            if form_confidence > best_confidence:
                best_policy_name = form_policy_name

        best_prediction = predictions[best_policy_name]

        policy_events += best_prediction.optional_events

        return PolicyPrediction(
            best_prediction.probabilities,
            best_policy_name,
            best_prediction.policy_priority,
            policy_events,
            is_end_to_end_prediction=best_prediction.is_end_to_end_prediction,
            is_no_user_prediction=best_prediction.is_no_user_prediction,
            diagnostic_data=best_prediction.diagnostic_data,
        )

    def _best_policy_prediction(
        self,
        tracker: DialogueStateTracker,
        domain: Domain,
        interpreter: NaturalLanguageInterpreter,
    ) -> PolicyPrediction:
        """Finds the best policy prediction.

        Args:
            tracker: the :class:`rasa.core.trackers.DialogueStateTracker`
            domain: the :class:`rasa.shared.core.domain.Domain`
            interpreter: Interpreter which may be used by the policies to create
                additional features.

        Returns:
            The winning policy prediction.
        """
        # find rejected action before running the policies
        # because some of them might add events
        rejected_action_name = None
        last_action_event = next(
            (
                event
                for event in reversed(tracker.events)
                if isinstance(event, (ActionExecutionRejected, ActionExecuted))
            ),
            None,
        )

        if len(tracker.events) > 0 and isinstance(
            last_action_event, ActionExecutionRejected
        ):
            rejected_action_name = last_action_event.action_name

        predictions = {
            f"policy_{i}_{type(p).__name__}": self._get_prediction(
                p, tracker, domain, interpreter
            )
            for i, p in enumerate(self.policies)
        }

        if rejected_action_name:
            logger.debug(
                f"Execution of '{rejected_action_name}' was rejected. "
                f"Setting its confidence to 0.0 in all predictions."
            )
            for prediction in predictions.values():
                prediction.probabilities[
                    domain.index_for_action(rejected_action_name)
                ] = 0.0

        return self._pick_best_policy(predictions)

    @staticmethod
    def _get_prediction(
        policy: Policy,
        tracker: DialogueStateTracker,
        domain: Domain,
        interpreter: NaturalLanguageInterpreter,
    ) -> PolicyPrediction:
        number_of_arguments_in_rasa_1_0 = 2
        arguments = rasa.shared.utils.common.arguments_of(
            policy.predict_action_probabilities
        )

        if (
            len(arguments) > number_of_arguments_in_rasa_1_0
            and "interpreter" in arguments
        ):
            prediction = policy.predict_action_probabilities(
                tracker, domain, interpreter
            )
        else:
            rasa.shared.utils.io.raise_warning(
                "The function `predict_action_probabilities` of "
                "the `Policy` interface was changed to support "
                "additional parameters. Please make sure to "
                "adapt your custom `Policy` implementation.",
                category=DeprecationWarning,
            )
            prediction = policy.predict_action_probabilities(
                tracker, domain, RegexInterpreter()
            )

        if isinstance(prediction, list):
            rasa.shared.utils.io.raise_deprecation_warning(
                f"The function `predict_action_probabilities` of "
                f"the `{Policy.__name__}` interface was changed to return "
                f"a `{PolicyPrediction.__name__}` object. Please make sure to "
                f"adapt your custom `{Policy.__name__}` implementation. Support for "
                f"returning a list of floats will be removed in Rasa Open Source 3.0.0"
            )
            prediction = PolicyPrediction(
                prediction, policy.__class__.__name__, policy_priority=policy.priority
            )

        return prediction

    def _fallback_after_listen(
        self, domain: Domain, prediction: PolicyPrediction
    ) -> PolicyPrediction:
        """Triggers fallback if `action_listen` is predicted after a user utterance.

        This is done on the condition that:
        - a fallback policy is present,
        - we received a user message and the predicted action is `action_listen`
          by a policy other than the `MemoizationPolicy` or one of its subclasses.

        Args:
            domain: the :class:`rasa.shared.core.domain.Domain`
            prediction: The winning prediction.

        Returns:
            The prediction for the next action.
        """
        fallback_idx_policy = [
            (i, p) for i, p in enumerate(self.policies) if isinstance(p, FallbackPolicy)
        ]

        if not fallback_idx_policy:
            return prediction

        fallback_idx, fallback_policy = fallback_idx_policy[0]

        logger.debug(
            f"Action '{ACTION_LISTEN_NAME}' was predicted after "
            f"a user message using {prediction.policy_name}. Predicting "
            f"fallback action: {fallback_policy.fallback_action_name}"
        )

        return PolicyPrediction(
            fallback_policy.fallback_scores(domain),
            f"policy_{fallback_idx}_{type(fallback_policy).__name__}",
            FALLBACK_POLICY_PRIORITY,
        )

    def probabilities_using_best_policy(
        self,
        tracker: DialogueStateTracker,
        domain: Domain,
        interpreter: NaturalLanguageInterpreter,
        **kwargs: Any,
    ) -> PolicyPrediction:
        """Predicts the next action the bot should take after seeing the tracker.

        Picks the best policy prediction based on probabilities and policy priority.
        Triggers fallback if `action_listen` is predicted after a user utterance.

        Args:
            tracker: the :class:`rasa.core.trackers.DialogueStateTracker`
            domain: the :class:`rasa.shared.core.domain.Domain`
            interpreter: Interpreter which may be used by the policies to create
                additional features.

        Returns:
            The best policy prediction.
        """
        winning_prediction = self._best_policy_prediction(tracker, domain, interpreter)

        if (
            tracker.latest_action_name == ACTION_LISTEN_NAME
            and winning_prediction.probabilities is not None
            and winning_prediction.max_confidence_index
            == domain.index_for_action(ACTION_LISTEN_NAME)
            and self.is_not_in_training_data(
                winning_prediction.policy_name, winning_prediction.max_confidence
            )
        ):
            winning_prediction = self._fallback_after_listen(domain, winning_prediction)

        if tracker.latest_action_name == ACTION_LISTEN_NAME:
            if winning_prediction.is_end_to_end_prediction:
                logger.debug("Made e2e prediction using user text.")
                logger.debug("Added `DefinePrevUserUtteredFeaturization(True)` event.")
                winning_prediction.events.append(
                    DefinePrevUserUtteredFeaturization(True)
                )
            else:
                logger.debug("Made prediction using user intent.")
                logger.debug("Added `DefinePrevUserUtteredFeaturization(False)` event.")
                winning_prediction.events.append(
                    DefinePrevUserUtteredFeaturization(False)
                )

        logger.debug(f"Predicted next action using {winning_prediction.policy_name}.")
        return winning_prediction


def _check_policy_for_forms_available(
    domain: Domain, ensemble: Optional["PolicyEnsemble"]
) -> None:
    if not ensemble:
        return

    from rasa.core.policies.form_policy import FormPolicy

    suited_policies_for_forms = (FormPolicy, RulePolicy)

    has_policy_for_forms = ensemble is not None and any(
        isinstance(policy, suited_policies_for_forms) for policy in ensemble.policies
    )

    if domain.form_names and not has_policy_for_forms:
        raise InvalidDomain(
            "You have defined a form action, but have neither added the "
            f"'{RulePolicy.__name__}' nor the '{FormPolicy.__name__}' (deprecated) to "
            f"your policy ensemble. Either remove all forms from your domain or add "
            f"the missing policy to your policy configuration."
        )


class InvalidPolicyConfig(RasaException):
    """Exception that can be raised when policy config is not valid."""

    pass<|MERGE_RESOLUTION|>--- conflicted
+++ resolved
@@ -371,18 +371,10 @@
                         warn_until_version="3.0.0",
                     )
 
-<<<<<<< HEAD
-            policy = policy_cls.load(policy_path)
-            if policy is not None:
-                cls._ensure_loaded_policy(policy, policy_cls, policy_name)
-                policies.append(policy)
-
-=======
             policy = policy_cls.load(policy_path, **context)
             cls._ensure_loaded_policy(policy, policy_cls, policy_name)
             if policy is not None:
                 policies.append(policy)
->>>>>>> 6f1e81ae
         ensemble_cls = rasa.shared.utils.common.class_from_module_path(
             metadata["ensemble_name"]
         )
