import json
import logging
import os
import pickle
import typing
from typing import Any, Callable, Dict, List, Optional, Text, Tuple

import numpy as np
import rasa.utils.io
from rasa.core.constants import DEFAULT_POLICY_PRIORITY
from rasa.core.domain import Domain
from rasa.core.featurizers import MaxHistoryTrackerFeaturizer, TrackerFeaturizer
from rasa.core.policies.policy import Policy
from rasa.core.trackers import DialogueStateTracker
from rasa.core.training.data import DialogueTrainingData
from rasa.utils.common import raise_warning
from sklearn.base import clone
from sklearn.linear_model import LogisticRegression
from sklearn.model_selection import GridSearchCV
from sklearn.preprocessing import LabelEncoder

# noinspection PyProtectedMember
from sklearn.utils import shuffle as sklearn_shuffle
<<<<<<< HEAD
from typing import Optional, Any, List, Text, Dict, Callable

import rasa.utils.io
from rasa.core.domain import Domain
from rasa.core.featurizers import TrackerFeaturizer, MaxHistoryTrackerFeaturizer
from rasa.core.policies.policy import Policy
from rasa.core.trackers import DialogueStateTracker
from rasa.core.constants import DEFAULT_POLICY_PRIORITY
=======
>>>>>>> 22f0a99f

logger = logging.getLogger(__name__)

if typing.TYPE_CHECKING:
    import sklearn


class SklearnPolicy(Policy):
    """Use an sklearn classifier to train a policy."""

    def __init__(
        self,
        featurizer: Optional[MaxHistoryTrackerFeaturizer] = None,
        priority: int = DEFAULT_POLICY_PRIORITY,
        model: Optional["sklearn.base.BaseEstimator"] = None,
        param_grid: Optional[Dict[Text, List] or List[Dict]] = None,
        cv: Optional[int] = None,
        scoring: Optional[Text or List or Dict or Callable] = "accuracy",
        label_encoder: LabelEncoder = LabelEncoder(),
        shuffle: bool = True,
        **kwargs: Any,
    ) -> None:
        """Create a new sklearn policy.

        Args:
            featurizer: Featurizer used to convert the training data into
                vector format.
            model: The sklearn model or model pipeline.
            param_grid: If *param_grid* is not None and *cv* is given,
                a grid search on the given *param_grid* is performed
                (e.g. *param_grid={'n_estimators': [50, 100]}*).
            cv: If *cv* is not None, perform a cross validation on
                the training data. *cv* should then conform to the
                sklearn standard (e.g. *cv=5* for a 5-fold cross-validation).
            scoring: Scoring strategy, using the sklearn standard.
            label_encoder: Encoder for the labels. Must implement an
                *inverse_transform* method.
            shuffle: Whether to shuffle training data.
        """

        if featurizer:
            if not isinstance(featurizer, MaxHistoryTrackerFeaturizer):
                raise TypeError(
                    "Passed featurizer of type {}, should be "
                    "MaxHistoryTrackerFeaturizer."
                    "".format(type(featurizer).__name__)
                )
        super().__init__(featurizer, priority)

        self.model = model or self._default_model()
        self.cv = cv
        self.param_grid = param_grid
        self.scoring = scoring
        self.label_encoder = label_encoder
        self.shuffle = shuffle

        # attributes that need to be restored after loading
        self._pickle_params = ["model", "cv", "param_grid", "scoring", "label_encoder"]
        self._train_params = kwargs

    @staticmethod
    def _default_model() -> Any:
        return LogisticRegression(solver="liblinear", multi_class="auto")

    @property
    def _state(self):
        return {attr: getattr(self, attr) for attr in self._pickle_params}

    def model_architecture(self, **kwargs) -> Any:
        # filter out kwargs that cannot be passed to model
        train_params = self._get_valid_params(self.model.__init__, **kwargs)
        return self.model.set_params(**train_params)

    def _extract_training_data(
        self, training_data: DialogueTrainingData
    ) -> Tuple[np.ndarray, np.ndarray]:
        # transform y from one-hot to num_classes
        X, y = training_data.X, training_data.y.argmax(axis=-1)
        if self.shuffle:
            X, y = sklearn_shuffle(X, y)
        return X, y

    def _preprocess_data(self, X) -> np.ndarray:
        return X.reshape(X.shape[0], -1)

    def _search_and_score(self, model, X, y, param_grid) -> Tuple[Any, Any]:
        search = GridSearchCV(
            model, param_grid=param_grid, cv=self.cv, scoring="accuracy", verbose=1
        )
        search.fit(X, y)
        print("Best params:", search.best_params_)
        return search.best_estimator_, search.best_score_

    def train(
        self,
        training_trackers: List[DialogueStateTracker],
        domain: Domain,
        **kwargs: Any,
    ) -> None:

        training_data = self.featurize_for_training(training_trackers, domain, **kwargs)

        X, y = self._extract_training_data(training_data)
        self._train_params.update(kwargs)
        model = self.model_architecture(**self._train_params)
        score = None
        # Note: clone is called throughout to avoid mutating default
        # arguments.
        self.label_encoder = clone(self.label_encoder).fit(y)
        Xt = self._preprocess_data(X)
        yt = self.label_encoder.transform(y)

        if self.cv is None:
            model = clone(model).fit(Xt, yt)
        else:
            param_grid = self.param_grid or {}
            model, score = self._search_and_score(model, Xt, yt, param_grid)

        self.model = model
        logger.info("Done fitting sklearn policy model")
        if score is not None:
            logger.info(f"Cross validation score: {score:.5f}")

    def _postprocess_prediction(self, y_proba, domain) -> List[float]:
        yp = y_proba[0].tolist()

        # Some classes might not be part of the training labels. Since
        # sklearn does not predict labels it has never encountered
        # during training, it is necessary to insert missing classes.
        indices = self.label_encoder.inverse_transform(np.arange(len(yp)))
        y_filled = [0.0 for _ in range(domain.num_actions)]
        for i, pred in zip(indices, yp):
            y_filled[i] = pred

        return y_filled

    def predict_action_probabilities(
        self, tracker: DialogueStateTracker, domain: Domain
    ) -> List[float]:
        X = self.featurizer.create_X([tracker], domain)
        Xt = self._preprocess_data(X)
        y_proba = self.model.predict_proba(Xt)
        return self._postprocess_prediction(y_proba, domain)

    def persist(self, path: Text) -> None:

        if self.model:
            self.featurizer.persist(path)

            meta = {"priority": self.priority}

            meta_file = os.path.join(path, "sklearn_policy.json")
            rasa.utils.io.dump_obj_as_json_to_file(meta_file, meta)

            filename = os.path.join(path, "sklearn_model.pkl")
            with open(filename, "wb") as f:
                pickle.dump(self._state, f)
        else:
            raise_warning(
                "Persist called without a trained model present. "
                "Nothing to persist then!"
            )

    @classmethod
    def load(cls, path: Text) -> Policy:
        filename = os.path.join(path, "sklearn_model.pkl")
        if not os.path.exists(path):
            raise OSError(
                "Failed to load dialogue model. Path {} "
                "doesn't exist".format(os.path.abspath(filename))
            )

        featurizer = TrackerFeaturizer.load(path)
        assert isinstance(featurizer, MaxHistoryTrackerFeaturizer), (
            "Loaded featurizer of type {}, should be "
            "MaxHistoryTrackerFeaturizer.".format(type(featurizer).__name__)
        )

        meta_file = os.path.join(path, "sklearn_policy.json")
        meta = json.loads(rasa.utils.io.read_file(meta_file))
        policy = cls(featurizer=featurizer, priority=meta["priority"])

        with open(filename, "rb") as f:
            state = pickle.load(f)
        vars(policy).update(state)

        logger.info("Loaded sklearn model")
        return policy<|MERGE_RESOLUTION|>--- conflicted
+++ resolved
@@ -21,17 +21,6 @@
 
 # noinspection PyProtectedMember
 from sklearn.utils import shuffle as sklearn_shuffle
-<<<<<<< HEAD
-from typing import Optional, Any, List, Text, Dict, Callable
-
-import rasa.utils.io
-from rasa.core.domain import Domain
-from rasa.core.featurizers import TrackerFeaturizer, MaxHistoryTrackerFeaturizer
-from rasa.core.policies.policy import Policy
-from rasa.core.trackers import DialogueStateTracker
-from rasa.core.constants import DEFAULT_POLICY_PRIORITY
-=======
->>>>>>> 22f0a99f
 
 logger = logging.getLogger(__name__)
 
