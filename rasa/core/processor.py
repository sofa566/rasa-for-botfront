--- conflicted
+++ resolved
@@ -302,21 +302,14 @@
                 message.text, message.message_id, tracker
             )
         else:
-<<<<<<< HEAD
             lang = message.output_channel.language
             # bf: interpreter by language or RegexInterpreter for Core only model
             from rasa.core.interpreter import NaturalLanguageInterpreter
             if isinstance(self.interpreters, dict):
-                parse_data = await self.interpreters.get(lang).parse(message.text, message.message_id)
+                parse_data = await self.interpreters.get(lang).parse(message.text, message.message_id, tracker)
             elif isinstance(self.interpreters, NaturalLanguageInterpreter):
-                parse_data = await self.interpreters.parse(message.text, message.message_id)
+                parse_data = await self.interpreters.parse(message.text, message.message_id, tracker)
             # bf: end
-=======
-            parse_data = await self.interpreter.parse(
-                message.text, message.message_id, tracker
-            )
-
->>>>>>> 103e707e
         logger.debug(
             "Received user message '{}' with intent '{}' "
             "and entities '{}'".format(
