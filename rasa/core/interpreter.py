--- conflicted
+++ resolved
@@ -52,28 +52,6 @@
 
         if isinstance(obj, NaturalLanguageInterpreter):
             return obj
-<<<<<<< HEAD
-
-        if not isinstance(obj, str):
-            if obj is not None:
-                warnings.warn(
-                    "Tried to create NLU interpreter "
-                    f"from '{obj}', which is not possible. "
-                    "Using RegexInterpreter instead."
-                )
-            return RegexInterpreter()
-
-        if endpoint is None:
-            if not os.path.exists(obj):
-                logger.warning(
-                    f"No local NLU model '{obj}' found. Using RegexInterpreter instead."
-                )
-                return RegexInterpreter()
-            else:
-                return RasaNLUInterpreter(model_directory=obj)
-
-        return RasaNLUHttpInterpreter(endpoint)
-=======
         elif isinstance(obj, str) and os.path.exists(obj):
             return RasaNLUInterpreter(model_directory=obj)
         elif isinstance(obj, str) and not os.path.exists(obj):
@@ -84,7 +62,6 @@
             return RegexInterpreter()
         else:
             return _create_from_endpoint_config(obj)
->>>>>>> 22f0a99f
 
 
 class RegexInterpreter(NaturalLanguageInterpreter):
@@ -129,14 +106,6 @@
                     f"(instead parser found '{type(parsed_entities)}')"
                 )
         except Exception as e:
-<<<<<<< HEAD
-            warnings.warn(
-                "Invalid to parse arguments in line "
-                f"'{user_input}'. Failed to decode parameters "
-                "as a json object. Make sure the intent "
-                "is followed by a proper json object. "
-                f"Error: {e}"
-=======
             raise_warning(
                 f"Failed to parse arguments in line "
                 f"'{user_input}'. Failed to decode parameters "
@@ -144,7 +113,6 @@
                 f"is followed by a proper json object. "
                 f"Error: {e}",
                 docs=DOCS_URL_STORIES,
->>>>>>> 22f0a99f
             )
             return []
 
@@ -156,20 +124,12 @@
         try:
             return float(confidence_str.strip()[1:])
         except Exception as e:
-<<<<<<< HEAD
-            warnings.warn(
-                "Invalid to parse confidence value in line "
-                "'{confidence_str}'. Make sure the intent confidence is an "
-                "@ followed by a decimal number. "
-                f"Error: {e}"
-=======
             raise_warning(
                 f"Invalid to parse confidence value in line "
                 f"'{confidence_str}'. Make sure the intent confidence is an "
                 f"@ followed by a decimal number. "
                 f"Error: {e}",
                 docs=DOCS_URL_STORIES,
->>>>>>> 22f0a99f
             )
             return 0.0
 
@@ -331,7 +291,7 @@
 
         if self.lazy_init and self.interpreter is None:
             self._load_interpreter()
-        result = self.interpreter.parse(text, message_id, params=params)
+        result = self.interpreter.parse(text, message_id)
 
         return result
 
