--- conflicted
+++ resolved
@@ -10,13 +10,6 @@
 from sanic.request import Request
 from sanic.response import HTTPResponse
 from slackclient import SlackClient
-<<<<<<< HEAD
-from typing import Text, Optional, List, Dict, Any, Callable, Awaitable
-
-from rasa.core.channels.channel import InputChannel
-from rasa.core.channels.channel import UserMessage, OutputChannel
-=======
->>>>>>> 22f0a99f
 
 logger = logging.getLogger(__name__)
 
@@ -87,11 +80,7 @@
         text_block = {"type": "section", "text": {"type": "plain_text", "text": text}}
 
         if len(buttons) > 5:
-<<<<<<< HEAD
-            warnings.warn(
-=======
             raise_warning(
->>>>>>> 22f0a99f
                 "Slack API currently allows only up to 5 buttons. "
                 "Since you added more than 5, slack will ignore all of them."
             )
