import contextlib
import json
import logging
from typing import Any, Dict, Optional, Text

from rasa.constants import DOCS_URL_EVENT_BROKERS
from rasa.core.brokers.broker import EventBroker
from rasa.utils.common import raise_warning
from rasa.utils.endpoints import EndpointConfig

logger = logging.getLogger(__name__)


class SQLEventBroker(EventBroker):
    """Save events into an SQL database.

    All events will be stored in a table called `events`.

    """

    from sqlalchemy.ext.declarative import declarative_base

    Base = declarative_base()

    class SQLBrokerEvent(Base):
        from sqlalchemy import Column, Integer, String, Text

        __tablename__ = "events"
        id = Column(Integer, primary_key=True)
        sender_id = Column(String(255))
        data = Column(Text)

    def __init__(
        self,
        dialect: Text = "sqlite",
        host: Optional[Text] = None,
        port: Optional[int] = None,
        db: Text = "events.db",
        username: Optional[Text] = None,
        password: Optional[Text] = None,
    ):
        from rasa.core.tracker_store import SQLTrackerStore
        import sqlalchemy.orm

        engine_url = SQLTrackerStore.get_db_url(
            dialect, host, port, db, username, password
        )

<<<<<<< HEAD
        logger.debug(f"SQLProducer: Connecting to database: '{engine_url}'.")
=======
        logger.debug(f"SQLEventBroker: Connecting to database: '{engine_url}'.")
>>>>>>> 22f0a99f

        self.engine = sqlalchemy.create_engine(engine_url)
        self.Base.metadata.create_all(self.engine)
        self.sessionmaker = sqlalchemy.orm.sessionmaker(bind=self.engine)

    @classmethod
    def from_endpoint_config(cls, broker_config: EndpointConfig) -> "SQLEventBroker":
        return cls(host=broker_config.url, **broker_config.kwargs)

    @contextlib.contextmanager
    def session_scope(self):
        """Provide a transactional scope around a series of operations."""
        session = self.sessionmaker()
        try:
            yield session
        finally:
            session.close()

    def publish(self, event: Dict[Text, Any]) -> None:
        """Publishes a json-formatted Rasa Core event into an event queue."""
        with self.session_scope() as session:
            session.add(
                self.SQLBrokerEvent(
                    sender_id=event.get("sender_id"), data=json.dumps(event)
                )
            )
            session.commit()


class SQLProducer(SQLEventBroker):
    def __init__(
        self,
        dialect: Text = "sqlite",
        host: Optional[Text] = None,
        port: Optional[int] = None,
        db: Text = "events.db",
        username: Optional[Text] = None,
        password: Optional[Text] = None,
    ):
        raise_warning(
            "The `SQLProducer` class is deprecated, please inherit "
            "from `SQLEventBroker` instead. `SQLProducer` will be "
            "removed in future Rasa versions.",
            FutureWarning,
            docs=DOCS_URL_EVENT_BROKERS,
        )
        super(SQLProducer, self).__init__(dialect, host, port, db, username, password)<|MERGE_RESOLUTION|>--- conflicted
+++ resolved
@@ -46,11 +46,7 @@
             dialect, host, port, db, username, password
         )
 
-<<<<<<< HEAD
-        logger.debug(f"SQLProducer: Connecting to database: '{engine_url}'.")
-=======
         logger.debug(f"SQLEventBroker: Connecting to database: '{engine_url}'.")
->>>>>>> 22f0a99f
 
         self.engine = sqlalchemy.create_engine(engine_url)
         self.Base.metadata.create_all(self.engine)
