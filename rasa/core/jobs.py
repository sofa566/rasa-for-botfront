import asyncio
import warnings
import logging

from apscheduler.schedulers.asyncio import AsyncIOScheduler
from pytz import UnknownTimeZoneError, utc
from rasa.utils.common import raise_warning

__scheduler = None

logger = logging.getLogger(__name__)


async def scheduler() -> AsyncIOScheduler:
    """Thread global scheduler to handle all recurring tasks.

    If no scheduler exists yet, this will instantiate one."""

    global __scheduler

    if not __scheduler:
        try:
            __scheduler = AsyncIOScheduler(event_loop=asyncio.get_event_loop())
            __scheduler.start()
            return __scheduler
        except UnknownTimeZoneError:
<<<<<<< HEAD
            warnings.warn(
=======
            raise_warning(
>>>>>>> 22f0a99f
                "apscheduler could not find a timezone and is "
                "defaulting to utc. This is probably because "
                "your system timezone is not set. "
                'Set it with e.g. echo "Europe/Berlin" > '
                "/etc/timezone"
            )
            __scheduler = AsyncIOScheduler(
                event_loop=asyncio.get_event_loop(), timezone=utc
            )
            __scheduler.start()
            return __scheduler
    else:
        # scheduler already created, make sure it is running on
        # the correct loop
        # noinspection PyProtectedMember
        if not __scheduler._eventloop == asyncio.get_event_loop():
            raise RuntimeError(
                "Detected inconsistent loop usage. "
                "Trying to schedule a task on a new event "
                "loop, but scheduler was created with a "
                "different event loop. Make sure there "
                "is only one event loop in use and that the "
                "scheduler is running on that one."
            )
        return __scheduler


def kill_scheduler() -> None:
    """Terminate the scheduler if started.

    Another call to `scheduler` will create a new scheduler."""

    global __scheduler

    if __scheduler:
        __scheduler.shutdown()
        __scheduler = None<|MERGE_RESOLUTION|>--- conflicted
+++ resolved
@@ -24,11 +24,7 @@
             __scheduler.start()
             return __scheduler
         except UnknownTimeZoneError:
-<<<<<<< HEAD
-            warnings.warn(
-=======
             raise_warning(
->>>>>>> 22f0a99f
                 "apscheduler could not find a timezone and is "
                 "defaulting to utc. This is probably because "
                 "your system timezone is not set. "
