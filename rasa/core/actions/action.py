import copy
import json
import logging
from typing import List, Text, Optional, Dict, Any, Set, TYPE_CHECKING

import aiohttp

import rasa.core

from rasa.shared.core import events
from rasa.core.constants import DEFAULT_REQUEST_TIMEOUT

from rasa.nlu.constants import (
    RESPONSE_SELECTOR_DEFAULT_INTENT,
    RESPONSE_SELECTOR_PROPERTY_NAME,
    RESPONSE_SELECTOR_PREDICTION_KEY,
    RESPONSE_SELECTOR_TEMPLATE_NAME_KEY,
)

from rasa.shared.constants import (
    DOCS_BASE_URL,
    DEFAULT_NLU_FALLBACK_INTENT_NAME,
    UTTER_PREFIX,
)
from rasa.shared.core.constants import (
    USER_INTENT_OUT_OF_SCOPE,
    ACTION_LISTEN_NAME,
    ACTION_RESTART_NAME,
    ACTION_SESSION_START_NAME,
    ACTION_DEFAULT_FALLBACK_NAME,
    ACTION_DEACTIVATE_LOOP_NAME,
    ACTION_REVERT_FALLBACK_EVENTS_NAME,
    ACTION_DEFAULT_ASK_AFFIRMATION_NAME,
    ACTION_DEFAULT_ASK_REPHRASE_NAME,
    ACTION_BACK_NAME,
    REQUESTED_SLOT,
)
from rasa.shared.nlu.constants import INTENT_NAME_KEY, INTENT_RANKING_KEY
from rasa.shared.core.events import (
    UserUtteranceReverted,
    UserUttered,
    ActionExecuted,
    Event,
    BotUttered,
    SlotSet,
    ActiveLoop,
    Restarted,
    SessionStarted,
)
from rasa.utils.endpoints import EndpointConfig, ClientResponseError
from rasa.shared.core.domain import Domain


if TYPE_CHECKING:
    from rasa.shared.core.trackers import DialogueStateTracker
    from rasa.core.nlg import NaturalLanguageGenerator
    from rasa.core.channels.channel import OutputChannel

logger = logging.getLogger(__name__)


def default_actions(action_endpoint: Optional[EndpointConfig] = None) -> List["Action"]:
    """List default actions."""
    from rasa.core.actions.two_stage_fallback import TwoStageFallbackAction

    return [
        ActionListen(),
        ActionRestart(),
        ActionSessionStart(),
        ActionDefaultFallback(),
        ActionDeactivateLoop(),
        ActionRevertFallbackEvents(),
        ActionDefaultAskAffirmation(),
        ActionDefaultAskRephrase(),
        TwoStageFallbackAction(action_endpoint),
        ActionBack(),
    ]


<<<<<<< HEAD
def action_for_index(
    index: int, domain: Domain, action_endpoint: Optional[EndpointConfig]
) -> "Action":
    """Get an action based on its index in the list of available actions.

    Args:
        index: The index of the action. This is usually used by `Policy`s as they
            predict the action index instead of the name.
        domain: The `Domain` of the current model. The domain contains the actions
            provided by the user + the default actions.
        action_endpoint: Can be used to run `custom_actions`
            (e.g. using the `rasa-sdk`).

    Returns:
        The instantiated `Action` or `None` if no `Action` was found for the given
        index.
    """
    if domain.num_actions <= index or index < 0:
        raise IndexError(
            f"Cannot access action at index {index}. "
            f"Domain has {domain.num_actions} actions."
        )

    return action_for_name(domain.action_names[index], domain, action_endpoint)


def action_for_name(
    action_name: Text, domain: Domain, action_endpoint: Optional[EndpointConfig]
) -> "Action":
    """Create an `Action` object based on the name of the `Action`.

    Args:
        action_name: The name of the `Action`.
        domain: The `Domain` of the current model. The domain contains the actions
            provided by the user + the default actions.
        action_endpoint: Can be used to run `custom_actions`
            (e.g. using the `rasa-sdk`).

    Returns:
        The instantiated `Action` or `None` if no `Action` was found for the given
        index.
    """
=======
def default_action_names() -> List[Text]:
    """List default action names."""
    return [a.name() for a in default_actions()] + list(actions_bf.keys()) # bf
>>>>>>> 85bed14e

    if action_name not in domain.action_names:
        domain.raise_action_not_found_exception(action_name)

    should_use_form_action = (
        action_name in domain.form_names and domain.slot_mapping_for_form(action_name)
    )

    return action_from_name(
        action_name,
        action_endpoint,
        domain.user_actions_and_forms,
        should_use_form_action,
        domain.retrieval_intents,
        domain=domain,
    )


def is_retrieval_action(action_name: Text, retrieval_intents: List[Text]) -> bool:
    """Check if an action name is a retrieval action.

    The name for a retrieval action has an extra `utter_` prefix added to
    the corresponding retrieval intent name.

    Args:
        action_name: Name of the action.
        retrieval_intents: List of retrieval intents defined in the NLU training data.

    Returns:
        `True` if the resolved intent name is present in the list of retrieval
        intents, `False` otherwise.
    """

    return (
        ActionRetrieveResponse.intent_name_from_action(action_name) in retrieval_intents
    )


def action_from_name(
<<<<<<< HEAD
    name: Text,
    action_endpoint: Optional[EndpointConfig],
    user_actions: List[Text],
    should_use_form_action: bool = False,
    retrieval_intents: Optional[List[Text]] = None,
    domain: Optional[Domain] = None,
=======
    name: Text, action_endpoint: Optional[EndpointConfig], user_actions: List[Text],
    bf_form_slot = [] # bf
>>>>>>> 85bed14e
) -> "Action":
    """Return an action instance for the name."""

    # bf
    bf_forms = []
    if domain:
        for slot in domain.slots or []:
            if slot.name == "bf_forms": bf_forms = slot.initial_value
        bf_forms = [f.get("name") for f in bf_forms]
    # /bf

    defaults = {a.name(): a for a in default_actions(action_endpoint)}

    if name in defaults and name not in user_actions:
        return defaults[name]
    elif name.startswith(UTTER_PREFIX) and is_retrieval_action(
        name, retrieval_intents or []
    ):
        return ActionRetrieveResponse(name)
    elif name.startswith(UTTER_PREFIX):
        return ActionUtterTemplate(name)
<<<<<<< HEAD
    # bf >
    elif name.endswith("_form") and any(form.get("name") == name for form in bf_forms):
        return generate_bf_form_action(name)
    elif name in actions_bf:
        return actions_bf[name]
    # </ bf
    elif should_use_form_action:
        from rasa.core.actions.forms import FormAction

        return FormAction(name, action_endpoint)
=======
    elif name.startswith(RESPOND_PREFIX):
        return ActionRetrieveResponse(name)
    elif name.endswith("_form") and any(slot.get("name") == name for slot in bf_form_slot): # bf
        return generate_bf_form_action(name)
    elif name in actions_bf: return actions_bf[name] # bf
>>>>>>> 85bed14e
    else:
        return RemoteAction(name, action_endpoint)


<<<<<<< HEAD
=======
def actions_from_names(
    action_names: List[Text],
    action_endpoint: Optional[EndpointConfig],
    user_actions: List[Text],
) -> List["Action"]:
    """Converts the names of actions into class instances."""

    return [
        action_from_name(name, action_endpoint, user_actions) for name in action_names # bf
    ]


>>>>>>> 85bed14e
def create_bot_utterance(message: Dict[Text, Any]) -> BotUttered:
    """Create BotUttered event from message."""

    bot_message = BotUttered(
        text=message.pop("text", None),
        data={
            "elements": message.pop("elements", None),
            "quick_replies": message.pop("quick_replies", None),
            "buttons": message.pop("buttons", None),
            # for legacy / compatibility reasons we need to set the image
            # to be the attachment if there is no other attachment (the
            # `.get` is intentional - no `pop` as we still need the image`
            # property to set it in the following line)
            "attachment": message.pop("attachment", None) or message.get("image", None),
            "image": message.pop("image", None),
            "custom": message.pop("custom", None),
        },
        metadata=message,
    )

    return bot_message


class Action:
    """Next action to be taken in response to a dialogue state."""

    def name(self) -> Text:
        """Unique identifier of this simple action."""

        raise NotImplementedError

    async def run(
        self,
        output_channel: "OutputChannel",
        nlg: "NaturalLanguageGenerator",
        tracker: "DialogueStateTracker",
        domain: "Domain",
    ) -> List[Event]:
        """
        Execute the side effects of this action.

        Args:
            nlg: which ``nlg`` to use for response generation
            output_channel: ``output_channel`` to which to send the resulting message.
            tracker (DialogueStateTracker): the state tracker for the current
                user. You can access slot values using
                ``tracker.get_slot(slot_name)`` and the most recent user
                message is ``tracker.latest_message.text``.
            domain (Domain): the bot's domain
            metadata: dictionary that can be sent to action server with custom
            data.
        Returns:
            List[Event]: A list of :class:`rasa.core.events.Event` instances
        """

        raise NotImplementedError

    def __str__(self) -> Text:
        return "Action('{}')".format(self.name())


class ActionUtterTemplate(Action):
    """An action which only effect is to utter a template when it is run.

    Both, name and utter template, need to be specified using
    the `name` method."""

    def __init__(self, name: Text, silent_fail: Optional[bool] = False):
        self.template_name = name
        self.silent_fail = silent_fail

    async def run(
        self,
        output_channel: "OutputChannel",
        nlg: "NaturalLanguageGenerator",
        tracker: "DialogueStateTracker",
        domain: "Domain",
    ) -> List[Event]:
        """Simple run implementation uttering a (hopefully defined) template."""

        message = await nlg.generate(self.template_name, tracker, output_channel.name())
        if message is None:
            if not self.silent_fail:
                logger.error(
                    "Couldn't create message for response '{}'."
                    "".format(self.template_name)
                )
            return []
        message["template_name"] = self.template_name

        return [create_bot_utterance(message)]

    def name(self) -> Text:
        return self.template_name

    def __str__(self) -> Text:
        return "ActionUtterTemplate('{}')".format(self.name())


class ActionRetrieveResponse(ActionUtterTemplate):
    """An action which queries the Response Selector for the appropriate response."""

    def __init__(self, name: Text, silent_fail: Optional[bool] = False):
        super().__init__(name, silent_fail)
        self.action_name = name
        self.silent_fail = silent_fail

    @staticmethod
    def intent_name_from_action(action_name: Text) -> Text:
        """Resolve the name of the intent from the action name."""
        return action_name.split(UTTER_PREFIX)[1]

    @staticmethod
    def action_name_from_intent(intent_name: Text) -> Text:
        """Resolve the action name from the name of the intent."""
        return f"{UTTER_PREFIX}{intent_name}"

    async def run(
        self,
        output_channel: "OutputChannel",
        nlg: "NaturalLanguageGenerator",
        tracker: "DialogueStateTracker",
        domain: "Domain",
    ) -> List[Event]:
        """Query the appropriate response and create a bot utterance with that."""

        response_selector_properties = tracker.latest_message.parse_data[
            RESPONSE_SELECTOR_PROPERTY_NAME
        ]

        if (
            self.intent_name_from_action(self.action_name)
            in response_selector_properties
        ):
            query_key = self.intent_name_from_action(self.action_name)
        elif RESPONSE_SELECTOR_DEFAULT_INTENT in response_selector_properties:
            query_key = RESPONSE_SELECTOR_DEFAULT_INTENT
        else:
            if not self.silent_fail:
                logger.error(
                    "Couldn't create message for response action '{}'."
                    "".format(self.action_name)
                )
            return []

        logger.debug(f"Picking response from selector of type {query_key}")
        selected = response_selector_properties[query_key]

        # Override template name of ActionUtterTemplate
        # with the complete template name retrieved from
        # the output of response selector.
        self.template_name = selected[RESPONSE_SELECTOR_PREDICTION_KEY][
            RESPONSE_SELECTOR_TEMPLATE_NAME_KEY
        ]

        return await super().run(output_channel, nlg, tracker, domain)

    def name(self) -> Text:
        return self.action_name

    def __str__(self) -> Text:
        return "ActionRetrieveResponse('{}')".format(self.name())


class ActionBack(ActionUtterTemplate):
    """Revert the tracker state by two user utterances."""

    def name(self) -> Text:
        return ACTION_BACK_NAME

    def __init__(self) -> None:
        super().__init__("utter_back", silent_fail=True)

    async def run(
        self,
        output_channel: "OutputChannel",
        nlg: "NaturalLanguageGenerator",
        tracker: "DialogueStateTracker",
        domain: "Domain",
    ) -> List[Event]:
        # only utter the response if it is available
        evts = await super().run(output_channel, nlg, tracker, domain)

        return evts + [UserUtteranceReverted(), UserUtteranceReverted()]


class ActionListen(Action):
    """The first action in any turn - bot waits for a user message.

    The bot should stop taking further actions and wait for the user to say
    something."""

    def name(self) -> Text:
        return ACTION_LISTEN_NAME

    async def run(
        self,
        output_channel: "OutputChannel",
        nlg: "NaturalLanguageGenerator",
        tracker: "DialogueStateTracker",
        domain: "Domain",
    ) -> List[Event]:
        return []


class ActionRestart(ActionUtterTemplate):
    """Resets the tracker to its initial state.

    Utters the restart response if available."""

    def name(self) -> Text:
        return ACTION_RESTART_NAME

    def __init__(self) -> None:
        super().__init__("utter_restart", silent_fail=True)

    async def run(
        self,
        output_channel: "OutputChannel",
        nlg: "NaturalLanguageGenerator",
        tracker: "DialogueStateTracker",
        domain: "Domain",
    ) -> List[Event]:
        # only utter the response if it is available
        evts = await super().run(output_channel, nlg, tracker, domain)

        return evts + [Restarted()]


class ActionSessionStart(Action):
    """Applies a conversation session start.

    Takes all `SlotSet` events from the previous session and applies them to the new
    session.
    """

    # Optional arbitrary metadata that can be passed to the SessionStarted event.
    metadata: Optional[Dict[Text, Any]] = None

    def name(self) -> Text:
        return ACTION_SESSION_START_NAME

    @staticmethod
    def _slot_set_events_from_tracker(
        tracker: "DialogueStateTracker",
    ) -> List["SlotSet"]:
        """Fetch SlotSet events from tracker and carry over key, value and metadata."""

        return [
            SlotSet(key=event.key, value=event.value, metadata=event.metadata)
            for event in tracker.applied_events()
            if isinstance(event, SlotSet)
        ]

    async def run(
        self,
        output_channel: "OutputChannel",
        nlg: "NaturalLanguageGenerator",
        tracker: "DialogueStateTracker",
        domain: "Domain",
    ) -> List[Event]:
        _events = [SessionStarted(metadata=self.metadata)]

        if domain.session_config.carry_over_slots:
            _events.extend(self._slot_set_events_from_tracker(tracker))

        _events.append(ActionExecuted(ACTION_LISTEN_NAME))

        return _events


class ActionDefaultFallback(ActionUtterTemplate):
    """Executes the fallback action and goes back to the previous state
    of the dialogue"""

    def name(self) -> Text:
        return ACTION_DEFAULT_FALLBACK_NAME

    def __init__(self) -> None:
        super().__init__("utter_default", silent_fail=True)

    async def run(
        self,
        output_channel: "OutputChannel",
        nlg: "NaturalLanguageGenerator",
        tracker: "DialogueStateTracker",
        domain: "Domain",
    ) -> List[Event]:
        # only utter the response if it is available
        evts = await super().run(output_channel, nlg, tracker, domain)

        return evts + [UserUtteranceReverted()]


class ActionDeactivateLoop(Action):
    """Deactivates an active loop."""

    def name(self) -> Text:
        return ACTION_DEACTIVATE_LOOP_NAME

    async def run(
        self,
        output_channel: "OutputChannel",
        nlg: "NaturalLanguageGenerator",
        tracker: "DialogueStateTracker",
        domain: "Domain",
    ) -> List[Event]:
        return [ActiveLoop(None), SlotSet(REQUESTED_SLOT, None)]


class RemoteAction(Action):
    def __init__(self, name: Text, action_endpoint: Optional[EndpointConfig]) -> None:

        self._name = name
        self.action_endpoint = action_endpoint

    def _action_call_format(
        self, tracker: "DialogueStateTracker", domain: "Domain"
    ) -> Dict[Text, Any]:
        """Create the request json send to the action server."""
        from rasa.shared.core.trackers import EventVerbosity

        tracker_state = tracker.current_state(EventVerbosity.ALL)

        return {
            "next_action": self._name,
            "sender_id": tracker.sender_id,
            "tracker": tracker_state,
            "domain": domain.as_dict(),
            "version": rasa.__version__,
        }

    @staticmethod
    def action_response_format_spec() -> Dict[Text, Any]:
        """Expected response schema for an Action endpoint.

        Used for validation of the response returned from the
        Action endpoint."""
        return {
            "type": "object",
            "properties": {
                "events": {
                    "type": "array",
                    "items": {
                        "type": "object",
                        "properties": {"event": {"type": "string"}},
                    },
                },
                "responses": {"type": "array", "items": {"type": "object"}},
            },
        }

    def _validate_action_result(self, result: Dict[Text, Any]) -> bool:
        from jsonschema import validate
        from jsonschema import ValidationError

        try:
            validate(result, self.action_response_format_spec())
            return True
        except ValidationError as e:
            e.message += (
                f". Failed to validate Action server response from API, "
                f"make sure your response from the Action endpoint is valid. "
                f"For more information about the format visit "
                f"{DOCS_BASE_URL}/custom-actions"
            )
            raise e

    @staticmethod
    async def _utter_responses(
        responses: List[Dict[Text, Any]],
        output_channel: "OutputChannel",
        nlg: "NaturalLanguageGenerator",
        tracker: "DialogueStateTracker",
    ) -> List[BotUttered]:
        """Use the responses generated by the action endpoint and utter them."""

        bot_messages = []
        for response in responses:
            template = response.pop("template", None)
            if template:
                draft = await nlg.generate(
                    template, tracker, output_channel.name(), **response
                )
                if not draft:
                    continue
                draft["template_name"] = template
            else:
                draft = {}

            buttons = response.pop("buttons", []) or []
            if buttons:
                draft.setdefault("buttons", [])
                draft["buttons"].extend(buttons)

            # Avoid overwriting `draft` values with empty values
            response = {k: v for k, v in response.items() if v}
            draft.update(response)
            bot_messages.append(create_bot_utterance(draft))

        return bot_messages

    async def run(
        self,
        output_channel: "OutputChannel",
        nlg: "NaturalLanguageGenerator",
        tracker: "DialogueStateTracker",
        domain: "Domain",
    ) -> List[Event]:
        json_body = self._action_call_format(tracker, domain)
        if not self.action_endpoint:
            logger.error(
                f"The model predicted the custom action '{self.name()}', "
                f"but you didn't configure an endpoint to "
                f"run this custom action. Please take a look at "
                f"the docs and set an endpoint configuration via the "
                f"--endpoints flag. "
                f"{DOCS_BASE_URL}/custom-actions"
            )
            raise Exception("Failed to execute custom action.")

        try:
            logger.debug(
                "Calling action endpoint to run action '{}'.".format(self.name())
            )
            response = await self.action_endpoint.request(
                json=json_body, method="post", timeout=DEFAULT_REQUEST_TIMEOUT
            )

            self._validate_action_result(response)

            events_json = response.get("events", [])
            responses = response.get("responses", [])
            bot_messages = await self._utter_responses(
                responses, output_channel, nlg, tracker
            )

            evts = events.deserialise_events(events_json)
            return bot_messages + evts

        except ClientResponseError as e:
            if e.status == 400:
                response_data = json.loads(e.text)
                exception = ActionExecutionRejection(
                    response_data["action_name"], response_data.get("error")
                )
                logger.error(exception.message)
                raise exception
            else:
                raise Exception("Failed to execute custom action.") from e

        except aiohttp.ClientConnectionError as e:
            logger.error(
                "Failed to run custom action '{}'. Couldn't connect "
                "to the server at '{}'. Is the server running? "
                "Error: {}".format(self.name(), self.action_endpoint.url, e)
            )
            raise Exception("Failed to execute custom action.")

        except aiohttp.ClientError as e:
            # not all errors have a status attribute, but
            # helpful to log if they got it

            # noinspection PyUnresolvedReferences
            status = getattr(e, "status", None)
            logger.error(
                "Failed to run custom action '{}'. Action server "
                "responded with a non 200 status code of {}. "
                "Make sure your action server properly runs actions "
                "and returns a 200 once the action is executed. "
                "Error: {}".format(self.name(), status, e)
            )
            raise Exception("Failed to execute custom action.")

    def name(self) -> Text:
        return self._name


class ActionExecutionRejection(Exception):
    """Raising this exception will allow other policies
    to predict a different action"""

    def __init__(self, action_name: Text, message: Optional[Text] = None) -> None:
        self.action_name = action_name
        self.message = message or "Custom action '{}' rejected to run".format(
            action_name
        )
        super(ActionExecutionRejection, self).__init__()

    def __str__(self) -> Text:
        return self.message


class ActionRevertFallbackEvents(Action):
    """Reverts events which were done during the `TwoStageFallbackPolicy`.

    This reverts user messages and bot utterances done during a fallback
    of the `TwoStageFallbackPolicy`. By doing so it is not necessary to
    write custom stories for the different paths, but only of the happy
    path.
    """

    def name(self) -> Text:
        return ACTION_REVERT_FALLBACK_EVENTS_NAME

    async def run(
        self,
        output_channel: "OutputChannel",
        nlg: "NaturalLanguageGenerator",
        tracker: "DialogueStateTracker",
        domain: "Domain",
    ) -> List[Event]:
        from rasa.core.policies.two_stage_fallback import has_user_rephrased

        # User rephrased
        if has_user_rephrased(tracker):
            return _revert_successful_rephrasing(tracker)
        # User affirmed
        elif has_user_affirmed(tracker):
            return _revert_affirmation_events(tracker)
        else:
            return []


def has_user_affirmed(tracker: "DialogueStateTracker") -> bool:
    return tracker.last_executed_action_has(ACTION_DEFAULT_ASK_AFFIRMATION_NAME)


def _revert_affirmation_events(tracker: "DialogueStateTracker") -> List[Event]:
    revert_events = _revert_single_affirmation_events()

    last_user_event = tracker.get_last_event_for(UserUttered)
    last_user_event = copy.deepcopy(last_user_event)
    last_user_event.parse_data["intent"]["confidence"] = 1.0

    # User affirms the rephrased intent
    rephrased_intent = tracker.last_executed_action_has(
        name=ACTION_DEFAULT_ASK_REPHRASE_NAME, skip=1
    )
    if rephrased_intent:
        revert_events += _revert_rephrasing_events()

    return revert_events + [last_user_event]


def _revert_single_affirmation_events() -> List[Event]:
    return [
        UserUtteranceReverted(),  # revert affirmation and request
        # revert original intent (has to be re-added later)
        UserUtteranceReverted(),
        # add action listen intent
        ActionExecuted(action_name=ACTION_LISTEN_NAME),
    ]


def _revert_successful_rephrasing(tracker) -> List[Event]:
    last_user_event = tracker.get_last_event_for(UserUttered)
    last_user_event = copy.deepcopy(last_user_event)
    return _revert_rephrasing_events() + [last_user_event]


def _revert_rephrasing_events() -> List[Event]:
    return [
        UserUtteranceReverted(),  # remove rephrasing
        # remove feedback and rephrase request
        UserUtteranceReverted(),
        # remove affirmation request and false intent
        UserUtteranceReverted(),
        # replace action with action listen
        ActionExecuted(action_name=ACTION_LISTEN_NAME),
    ]


class ActionDefaultAskAffirmation(Action):
    """Default implementation which asks the user to affirm his intent.

    It is suggested to overwrite this default action with a custom action
    to have more meaningful prompts for the affirmations. E.g. have a
    description of the intent instead of its identifier name.
    """

    def name(self) -> Text:
        return ACTION_DEFAULT_ASK_AFFIRMATION_NAME

    async def run(
        self,
        output_channel: "OutputChannel",
        nlg: "NaturalLanguageGenerator",
        tracker: "DialogueStateTracker",
        domain: "Domain",
    ) -> List[Event]:
        intent_to_affirm = tracker.latest_message.intent.get(INTENT_NAME_KEY)

        intent_ranking = tracker.latest_message.intent.get(INTENT_RANKING_KEY, [])
        if (
            intent_to_affirm == DEFAULT_NLU_FALLBACK_INTENT_NAME
            and len(intent_ranking) > 1
        ):
            intent_to_affirm = intent_ranking[1][INTENT_NAME_KEY]

        affirmation_message = f"Did you mean '{intent_to_affirm}'?"

        message = {
            "text": affirmation_message,
            "buttons": [
                {"title": "Yes", "payload": f"/{intent_to_affirm}"},
                {"title": "No", "payload": f"/{USER_INTENT_OUT_OF_SCOPE}"},
            ],
            "template_name": self.name(),
        }

        return [create_bot_utterance(message)]


class ActionDefaultAskRephrase(ActionUtterTemplate):
    """Default implementation which asks the user to rephrase his intent."""

    def name(self) -> Text:
        return ACTION_DEFAULT_ASK_REPHRASE_NAME

    def __init__(self) -> None:
        super().__init__("utter_ask_rephrase", silent_fail=True)

<<<<<<< HEAD

import sys  # avoid circular imports when testing addons

if not hasattr(sys, "_called_from_rasa_addons_test"):
    from rasa_addons.core.actions import actions_bf, generate_bf_form_action  # bf
=======
import sys # avoid circular imports when testing addons
if not hasattr(sys, '_called_from_rasa_addons_test'):
    from rasa_addons.core.actions import actions_bf, generate_bf_form_action # bf
>>>>>>> 85bed14e
else:
    actions_bf = {}<|MERGE_RESOLUTION|>--- conflicted
+++ resolved
@@ -77,7 +77,6 @@
     ]
 
 
-<<<<<<< HEAD
 def action_for_index(
     index: int, domain: Domain, action_endpoint: Optional[EndpointConfig]
 ) -> "Action":
@@ -120,11 +119,6 @@
         The instantiated `Action` or `None` if no `Action` was found for the given
         index.
     """
-=======
-def default_action_names() -> List[Text]:
-    """List default action names."""
-    return [a.name() for a in default_actions()] + list(actions_bf.keys()) # bf
->>>>>>> 85bed14e
 
     if action_name not in domain.action_names:
         domain.raise_action_not_found_exception(action_name)
@@ -164,17 +158,12 @@
 
 
 def action_from_name(
-<<<<<<< HEAD
     name: Text,
     action_endpoint: Optional[EndpointConfig],
     user_actions: List[Text],
     should_use_form_action: bool = False,
     retrieval_intents: Optional[List[Text]] = None,
     domain: Optional[Domain] = None,
-=======
-    name: Text, action_endpoint: Optional[EndpointConfig], user_actions: List[Text],
-    bf_form_slot = [] # bf
->>>>>>> 85bed14e
 ) -> "Action":
     """Return an action instance for the name."""
 
@@ -196,9 +185,8 @@
         return ActionRetrieveResponse(name)
     elif name.startswith(UTTER_PREFIX):
         return ActionUtterTemplate(name)
-<<<<<<< HEAD
     # bf >
-    elif name.endswith("_form") and any(form.get("name") == name for form in bf_forms):
+    elif name.endswith("_form") and any(form == name for form in bf_forms):
         return generate_bf_form_action(name)
     elif name in actions_bf:
         return actions_bf[name]
@@ -207,32 +195,10 @@
         from rasa.core.actions.forms import FormAction
 
         return FormAction(name, action_endpoint)
-=======
-    elif name.startswith(RESPOND_PREFIX):
-        return ActionRetrieveResponse(name)
-    elif name.endswith("_form") and any(slot.get("name") == name for slot in bf_form_slot): # bf
-        return generate_bf_form_action(name)
-    elif name in actions_bf: return actions_bf[name] # bf
->>>>>>> 85bed14e
     else:
         return RemoteAction(name, action_endpoint)
 
 
-<<<<<<< HEAD
-=======
-def actions_from_names(
-    action_names: List[Text],
-    action_endpoint: Optional[EndpointConfig],
-    user_actions: List[Text],
-) -> List["Action"]:
-    """Converts the names of actions into class instances."""
-
-    return [
-        action_from_name(name, action_endpoint, user_actions) for name in action_names # bf
-    ]
-
-
->>>>>>> 85bed14e
 def create_bot_utterance(message: Dict[Text, Any]) -> BotUttered:
     """Create BotUttered event from message."""
 
@@ -856,16 +822,10 @@
     def __init__(self) -> None:
         super().__init__("utter_ask_rephrase", silent_fail=True)
 
-<<<<<<< HEAD
 
 import sys  # avoid circular imports when testing addons
 
 if not hasattr(sys, "_called_from_rasa_addons_test"):
     from rasa_addons.core.actions import actions_bf, generate_bf_form_action  # bf
-=======
-import sys # avoid circular imports when testing addons
-if not hasattr(sys, '_called_from_rasa_addons_test'):
-    from rasa_addons.core.actions import actions_bf, generate_bf_form_action # bf
->>>>>>> 85bed14e
 else:
     actions_bf = {}