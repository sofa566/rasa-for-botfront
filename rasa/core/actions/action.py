--- conflicted
+++ resolved
@@ -165,18 +165,14 @@
     if action_name_or_text.startswith(UTTER_PREFIX):
         return ActionUtterTemplate(action_name_or_text)
 
-<<<<<<< HEAD
     # bf >
-    elif domain.forms.get(name, {}).get("graph_elements") is not None:
-        return generate_bf_form_action(name)
-    elif name in actions_bf:
-        return actions_bf[name]
+    elif domain.forms.get(action_name_or_text, {}).get("graph_elements") is not None:
+        return generate_bf_form_action(action_name_or_text)
+    elif action_name_or_text in actions_bf:
+        return actions_bf[action_name_or_text]
     # </ bf
 
-    is_form = name in domain.form_names
-=======
     is_form = action_name_or_text in domain.form_names
->>>>>>> c71c18c7
     # Users can override the form by defining an action with the same name as the form
     user_overrode_form_action = is_form and action_name_or_text in domain.user_actions
     if is_form and not user_overrode_form_action:
