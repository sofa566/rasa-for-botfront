import glob
import logging
import os
import shutil
import tempfile
from typing import Text, Tuple, Union, Optional, List, Dict

import yaml.parser

import rasa.utils.io
from rasa.constants import (
    DEFAULT_MODELS_PATH,
    CONFIG_MANDATORY_KEYS_CORE,
    CONFIG_MANDATORY_KEYS_NLU,
    CONFIG_MANDATORY_KEYS,
)

from rasa.core.domain import Domain
from rasa.core.utils import get_dict_hash
from rasa.exceptions import ModelNotFound
from rasa.utils.common import TempDirectoryPath

# Type alias for the fingerprint
Fingerprint = Dict[Text, Union[Text, List[Text], int, float]]

logger = logging.getLogger(__name__)

FINGERPRINT_FILE_PATH = "fingerprint.json"

FINGERPRINT_CONFIG_KEY = "config"
FINGERPRINT_CONFIG_CORE_KEY = "core-config"
FINGERPRINT_CONFIG_NLU_KEY = "nlu-config"
FINGERPRINT_DOMAIN_KEY = "domain"
FINGERPRINT_RASA_VERSION_KEY = "version"
FINGERPRINT_STORIES_KEY = "stories"
FINGERPRINT_NLU_DATA_KEY = "messages"
FINGERPRINT_TRAINED_AT_KEY = "trained_at"


def get_model(model_path: Text = DEFAULT_MODELS_PATH) -> TempDirectoryPath:
    """Gets a model and unpacks it. Raises a `ModelNotFound` exception if
    no model could be found at the provided path.

    Args:
        model_path: Path to the zipped model. If it's a directory, the latest
                    trained model is returned.

    Returns:
        Path to the unpacked model.

    """
    if not model_path:
        raise ModelNotFound("No path specified.")
    elif not os.path.exists(model_path):
        raise ModelNotFound("No file or directory at '{}'.".format(model_path))

    if os.path.isdir(model_path):
        model_path = get_latest_model(model_path)
        if not model_path:
            raise ModelNotFound(
                "Could not find any Rasa model files in '{}'.".format(model_path)
            )
    elif not model_path.endswith(".tar.gz"):
        raise ModelNotFound(
            "Path '{}' does not point to a Rasa model file.".format(model_path)
        )

    return unpack_model(model_path)


def get_latest_model(model_path: Text = DEFAULT_MODELS_PATH) -> Optional[Text]:
    """Gets the latest model from a path.

    Args:
        model_path: Path to a directory containing zipped models.

    Returns:
        Path to latest model in the given directory.

    """
    if not os.path.exists(model_path) or os.path.isfile(model_path):
        model_path = os.path.dirname(model_path)

    list_of_files = glob.glob(os.path.join(model_path, "*.tar.gz"))

    if len(list_of_files) == 0:
        return None

    return max(list_of_files, key=os.path.getctime)


def unpack_model(
    model_file: Text, working_directory: Optional[Text] = None
) -> TempDirectoryPath:
    """Unpacks a zipped Rasa model.

    Args:
        model_file: Path to zipped model.
        working_directory: Location where the model should be unpacked to.
                           If `None` a temporary directory will be created.

    Returns:
        Path to unpacked Rasa model.

    """
    import tarfile

    if working_directory is None:
        working_directory = tempfile.mkdtemp()

    tar = tarfile.open(model_file)

    # cast `working_directory` as str for py3.5 compatibility
    working_directory = str(working_directory)

    # All files are in a subdirectory.
    tar.extractall(working_directory)
    tar.close()
    logger.debug("Extracted model to '{}'.".format(working_directory))

    return TempDirectoryPath(working_directory)


def get_model_subdirectories(unpacked_model_path: Text) -> Tuple[Text, Dict[Text, Text]]:
    """Returns paths for core and nlu model directories.

    Args:
        unpacked_model_path: Path to unpacked Rasa model.

    Returns:
        Tuple (path to Core subdirectory, path to NLU subdirectory).
    """
    core_path = os.path.join(unpacked_model_path, "core")
    # nlu_path = os.path.join(unpacked_model_path, "nlu")
    nlu_models = list(filter(lambda d: d.startswith("nlu"), os.listdir(unpacked_model_path)))
    nlu_paths = {}
    try:
        for model in nlu_models:
            lang = model.split("-")[1]
            nlu_paths[lang] = os.path.join(unpacked_model_path, model)
    except Exception as e:
        nlu_paths = {}
    return core_path, nlu_paths


def create_package_rasa(
        training_directory: Text,
        output_filename: Text,
        fingerprint: Optional[Fingerprint] = None,
) -> Text:
    """Creates a zipped Rasa model from trained model files.

    Args:
        training_directory: Path to the directory which contains the trained
                            model files.
        output_filename: Name of the zipped model file to be created.
        fingerprint: A unique fingerprint to identify the model version.

    Returns:
        Path to zipped model.

    """
    import tarfile

    if fingerprint:
        persist_fingerprint(training_directory, fingerprint)

    output_directory = os.path.dirname(output_filename)
    if not os.path.exists(output_directory):
        os.makedirs(output_directory)

    with tarfile.open(output_filename, "w:gz") as tar:
        for elem in os.scandir(training_directory):
            tar.add(elem.path, arcname=elem.name)

    shutil.rmtree(training_directory)
    return output_filename


def model_fingerprint(
        config_files: Dict[Text, Text],
        domain: Optional[Union[Domain, Text]] = None,
        nlu_data: Optional[Text] = None,
        stories: Optional[Text] = None,
) -> Fingerprint:
    """Creates a model fingerprint from its used configuration and training
    data.

    Args:
        config_files: Paths to the configuration files.
        domain: Path to the models domain file.
        nlu_data: Paths to the used NLU training data files.
        stories: Path to the used story training data.

    Returns:
        The fingerprint.

    """
    import rasa
    import time

    if isinstance(domain, Domain):
        domain_hash = hash(domain)
    else:
        domain_hash = _get_hashes_for_paths(domain)

    # botfront: multilingual fingerprints
    # nlu config and data have per language hash (dict)
    nlu_files = list(os.path.join(nlu_data, file) for file in os.listdir(nlu_data)) if nlu_data else []
    from rasa.core.utils import get_file_hash

    return {
        FINGERPRINT_CONFIG_KEY: _get_hash_of_config(
            config_files[list(config_files.keys())[0]], exclude_keys=CONFIG_MANDATORY_KEYS
        ),
        FINGERPRINT_CONFIG_CORE_KEY: _get_hash_of_config(
            config_files[list(config_files.keys())[0]], include_keys=CONFIG_MANDATORY_KEYS_CORE
        ),
        FINGERPRINT_CONFIG_NLU_KEY: {key: _get_hash_of_config(value, include_keys=CONFIG_MANDATORY_KEYS_NLU)
                                     for (key, value) in config_files.items()},
        FINGERPRINT_DOMAIN_KEY: domain_hash,
        FINGERPRINT_NLU_DATA_KEY: {file.split('.')[0][-2:]: get_file_hash(file)
                                   for file in nlu_files},

        FINGERPRINT_STORIES_KEY: _get_hashes_for_paths(stories),
        FINGERPRINT_TRAINED_AT_KEY: time.time(),
        FINGERPRINT_RASA_VERSION_KEY: rasa.__version__,
    }


def _get_hashes_for_paths(path: Text) -> List[Text]:
    from rasa.core.utils import get_file_hash

    files = []
    if path and os.path.isdir(path):
        files = [
            os.path.join(path, f) for f in os.listdir(path) if not f.startswith(".")
        ]
    elif path and os.path.isfile(path):
        files = [path]

    return sorted([get_file_hash(f) for f in files])


def _get_hash_of_config(
        config_path: Text,
        include_keys: Optional[List[Text]] = None,
        exclude_keys: Optional[List[Text]] = [],
) -> Text:
    if not config_path or not os.path.exists(config_path):
        return ""

    try:
        config_dict = rasa.utils.io.read_config_file(config_path)
        keys = include_keys or list(
            filter(lambda k: k not in exclude_keys, config_dict.keys())
        )

        sub_config = dict((k, config_dict[k]) for k in keys if k in config_dict)

        return get_dict_hash(sub_config)
    except yaml.parser.ParserError as e:
        logger.debug(
            "Failed to read config file '{}'. Error: {}".format(config_path, e)
        )
        return ""


def fingerprint_from_path(model_path: Text) -> Fingerprint:
    """Loads a persisted fingerprint.

    Args:
        model_path: Path to directory containing the fingerprint.

    Returns:
        The fingerprint or an empty dict if no fingerprint was found.
    """
    if not model_path or not os.path.exists(model_path):
        return {}

    fingerprint_path = os.path.join(model_path, FINGERPRINT_FILE_PATH)

    if os.path.isfile(fingerprint_path):
        return rasa.utils.io.read_json_file(fingerprint_path)
    else:
        return {}


def persist_fingerprint(output_path: Text, fingerprint: Fingerprint):
    """Persists a model fingerprint.

    Args:
        output_path: Directory in which the fingerprint should be saved.
        fingerprint: The fingerprint to be persisted.

    """
    from rasa.core.utils import dump_obj_as_json_to_file

    path = os.path.join(output_path, FINGERPRINT_FILE_PATH)
    dump_obj_as_json_to_file(path, fingerprint)


def core_fingerprint_changed(
        fingerprint1: Fingerprint, fingerprint2: Fingerprint
) -> bool:
    """Checks whether the fingerprints of the Core model changed.

    Args:
        fingerprint1: A fingerprint.
        fingerprint2: Another fingerprint.

    Returns:
        `True` if the fingerprint for the Core model changed, else `False`.

    """
    relevant_keys = [
        FINGERPRINT_CONFIG_KEY,
        FINGERPRINT_CONFIG_CORE_KEY,
        FINGERPRINT_DOMAIN_KEY,
        FINGERPRINT_STORIES_KEY,
        FINGERPRINT_RASA_VERSION_KEY,
    ]

    for k in relevant_keys:
        if fingerprint1.get(k) != fingerprint2.get(k):
            logger.info("Data ({}) for Core model changed.".format(k))
            return True
    return False


def nlu_fingerprint_changed(
        fingerprint1: Fingerprint, fingerprint2: Fingerprint
) -> List[Text]:
    """Checks whether the fingerprints of the NLU model changed.

    Args:
        fingerprint1: A fingerprint.
        fingerprint2: Another fingerprint.

    Returns:
        `True` if the fingerprint for the NLU model changed, else `False`.

    """

    relevant_keys = [
        FINGERPRINT_CONFIG_KEY,
        FINGERPRINT_CONFIG_NLU_KEY,
        FINGERPRINT_NLU_DATA_KEY,
        FINGERPRINT_RASA_VERSION_KEY,
    ]
    all_languages = list(fingerprint1.get(FINGERPRINT_NLU_DATA_KEY).keys())
    languages_in_new_model = set(fingerprint2.get(FINGERPRINT_NLU_DATA_KEY).keys())
    languages_in_old_model = set(fingerprint1.get(FINGERPRINT_NLU_DATA_KEY).keys())
    languages_added = list(languages_in_new_model - languages_in_old_model)
    languages_removed = list(languages_in_old_model - languages_in_new_model)
    languages_to_retrain = set()
    for k in relevant_keys:
        if not isinstance(fingerprint1.get(k), dict):
            if fingerprint1.get(k) != fingerprint2.get(k):
                logger.info("Data ({}) for NLU model changed.".format(k))
                return all_languages
        else:
            for lang in fingerprint1.get(k).keys():
                if fingerprint1.get(k).get(lang) != fingerprint2.get(k).get(lang):
                    languages_to_retrain.add(lang)
    for l in languages_added:
        languages_to_retrain.add(l)
    for l in languages_removed:
        if l in languages_to_retrain:
            languages_to_retrain.remove(l)

    return list(languages_to_retrain)


def merge_model(source: Text, target: Text) -> bool:
    """Merges two model directories.

    Args:
        source: The original folder which should be merged in another.
        target: The destination folder where it should be moved to.

    Returns:
        `True` if the merge was successful, else `False`.

    """
    try:
        shutil.move(source, target)
        return True
    except Exception as e:
        logging.debug(e)
        return False


def should_retrain(new_fingerprint: Fingerprint, old_model: Text, train_path: Text):
    """Checks which component of a model should be retrained.

    Args:
        new_fingerprint: The fingerprint of the new model to be trained.
        old_model: Path to the old zipped model file.
        train_path: Path to the directory in which the new model will be trained.

    Returns:
        A tuple of boolean values indicating whether Rasa Core and/or Rasa NLU needs
        to be retrained or not.

    """
    retrain_nlu = retrain_core = True

    if old_model is None or not os.path.exists(old_model):
        return retrain_core, retrain_nlu

    with unpack_model(old_model) as unpacked:
        last_fingerprint = fingerprint_from_path(unpacked)

        old_core, old_nlu = get_model_subdirectories(unpacked)

        if not core_fingerprint_changed(last_fingerprint, new_fingerprint):
            target_path = os.path.join(train_path, "core")
            retrain_core = not merge_model(old_core, target_path)

<<<<<<< HEAD
    # bf: copy existing NLU models for languages not needing to be retrained
    languages_to_train = nlu_fingerprint_changed(last_fingerprint, new_fingerprint)
    for lang in old_nlu.keys():
        target_path = os.path.join(train_path, "nlu-{}".format(lang))
        if not merge_model(old_nlu.get(lang), target_path):
            languages_to_train.append(lang)

    return retrain_core, languages_to_train
=======
        if not nlu_fingerprint_changed(last_fingerprint, new_fingerprint):
            target_path = os.path.join(train_path, "nlu")
            retrain_nlu = not merge_model(old_nlu, target_path)

        return retrain_core, retrain_nlu
>>>>>>> e002d095
<|MERGE_RESOLUTION|>--- conflicted
+++ resolved
@@ -418,19 +418,16 @@
             target_path = os.path.join(train_path, "core")
             retrain_core = not merge_model(old_core, target_path)
 
-<<<<<<< HEAD
-    # bf: copy existing NLU models for languages not needing to be retrained
-    languages_to_train = nlu_fingerprint_changed(last_fingerprint, new_fingerprint)
-    for lang in old_nlu.keys():
-        target_path = os.path.join(train_path, "nlu-{}".format(lang))
-        if not merge_model(old_nlu.get(lang), target_path):
-            languages_to_train.append(lang)
-
-    return retrain_core, languages_to_train
-=======
+        # bf: copy existing NLU models for languages not needing to be retrained
+        languages_to_train = nlu_fingerprint_changed(last_fingerprint, new_fingerprint)
+        for lang in old_nlu.keys():
+            target_path = os.path.join(train_path, "nlu-{}".format(lang))
+            if not merge_model(old_nlu.get(lang), target_path):
+                languages_to_train.append(lang)
+
+        return retrain_core, languages_to_train
         if not nlu_fingerprint_changed(last_fingerprint, new_fingerprint):
             target_path = os.path.join(train_path, "nlu")
             retrain_nlu = not merge_model(old_nlu, target_path)
 
-        return retrain_core, retrain_nlu
->>>>>>> e002d095
+        return retrain_core, retrain_nlu