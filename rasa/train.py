import asyncio
import os
import tempfile
from typing import Text, Optional, List, Union, Dict

from rasa import model, data
from rasa.core.domain import Domain, InvalidDomain
from rasa.model import Fingerprint, should_retrain
from rasa.skill import SkillSelector

from rasa.cli.utils import (
    create_output_path,
    print_success,
    missing_config_keys,
    print_warning,
    get_validated_path,
    print_error,
    bcolors,
    print_color,
)
from rasa.constants import (
    DEFAULT_MODELS_PATH,
    CONFIG_MANDATORY_KEYS,
    CONFIG_MANDATORY_KEYS_CORE,
    CONFIG_MANDATORY_KEYS_NLU,
    FALLBACK_CONFIG_PATH,
)


def train(
    domain: Text,
    config: Text,
    training_files: Union[Text, List[Text]],
    output: Text = DEFAULT_MODELS_PATH,
    force_training: bool = False,
    fixed_model_name: Optional[Text] = None,
    kwargs: Optional[Dict] = None,
) -> Optional[Text]:
    loop = asyncio.get_event_loop()
    return loop.run_until_complete(
        train_async(
            domain=domain,
            config=config,
            training_files=training_files,
            output_path=output,
            force_training=force_training,
            fixed_model_name=fixed_model_name,
            kwargs=kwargs,
        )
    )


async def train_async(
    domain: Union[Domain, Text],
    config: Text,
    training_files: Optional[Union[Text, List[Text]]],
    output_path: Text = DEFAULT_MODELS_PATH,
    force_training: bool = False,
    fixed_model_name: Optional[Text] = None,
    kwargs: Optional[Dict] = None,
) -> Optional[Text]:
    """Trains a Rasa model (Core and NLU).

    Args:
        domain: Path to the domain file.
        config: Path to the config for Core and NLU.
        training_files: Paths to the training data for Core and NLU.
        output_path: Output path.
        force_training: If `True` retrain model even if data has not changed.
        fixed_model_name: Name of model to be stored.
        uncompress: If `True` the model will not be compressed.
        kwargs: Additional training parameters.

    Returns:
        Path of the trained model archive.
    """
    config = _get_valid_config(config, CONFIG_MANDATORY_KEYS)
    train_path = tempfile.mkdtemp()

    skill_imports = SkillSelector.load(config)
    try:
        domain = Domain.load(domain, skill_imports)
    except InvalidDomain as e:
        print_error(
            "Could not load domain due to error: {} \nTo specify a valid domain "
            "path, use the '--domain' argument.".format(e)
        )
        return None

    story_directory, nlu_data_directory = data.get_core_nlu_directories(
        training_files, skill_imports
    )
    new_fingerprint = model.model_fingerprint(
        config, domain, nlu_data_directory, story_directory
    )

    dialogue_data_not_present = not os.listdir(story_directory)
    nlu_data_not_present = not os.listdir(nlu_data_directory)

    if dialogue_data_not_present and nlu_data_not_present:
        print_error(
            "No training data given. Please provide stories and NLU data in "
            "order to train a Rasa model using the '--data' argument."
        )
        return

    if dialogue_data_not_present:
        print_warning(
            "No dialogue data present. Just a Rasa NLU model will be trained."
        )
        return _train_nlu_with_validated_data(
            config=config,
            nlu_data_directory=nlu_data_directory,
            output=output_path,
            fixed_model_name=fixed_model_name,
        )

    if nlu_data_not_present:
        print_warning("No NLU data present. Just a Rasa Core model will be trained.")
        return await _train_core_with_validated_data(
            domain=domain,
            config=config,
            story_directory=story_directory,
            output=output_path,
            fixed_model_name=fixed_model_name,
            kwargs=kwargs,
        )

    old_model = model.get_latest_model(output_path)
    retrain_core, retrain_nlu = should_retrain(new_fingerprint, old_model, train_path)

    if force_training or retrain_core or retrain_nlu:
        await _do_training(
            domain=domain,
            config=config,
            output_path=output_path,
            train_path=train_path,
            nlu_data_directory=nlu_data_directory,
            story_directory=story_directory,
            force_training=force_training,
            retrain_core=retrain_core,
            retrain_nlu=retrain_nlu,
            fixed_model_name=fixed_model_name,
            kwargs=kwargs,
        )

        return _package_model(
            new_fingerprint=new_fingerprint,
            output_path=output_path,
            train_path=train_path,
            fixed_model_name=fixed_model_name,
        )

    print_success(
        "Nothing changed. You can use the old model stored at '{}'."
        "".format(os.path.abspath(old_model))
    )
    return old_model


async def _do_training(
    domain: Union[Domain, Text],
    config: Text,
    nlu_data_directory: Optional[Text],
    story_directory: Optional[Text],
    output_path: Text,
    train_path: Text,
    force_training: bool = False,
    retrain_core: bool = True,
    retrain_nlu: bool = True,
    fixed_model_name: Optional[Text] = None,
    kwargs: Optional[Dict] = None,
):

    if force_training or retrain_core:
        await _train_core_with_validated_data(
            domain=domain,
            config=config,
            story_directory=story_directory,
            output=output_path,
            train_path=train_path,
            fixed_model_name=fixed_model_name,
            kwargs=kwargs,
        )
    else:
        print_color(
            "Core stories/configuration did not change. No need to retrain Core model.",
            color=bcolors.OKBLUE,
        )

    if force_training or retrain_nlu:
        _train_nlu_with_validated_data(
            config=config,
            nlu_data_directory=nlu_data_directory,
            output=output_path,
            train_path=train_path,
            fixed_model_name=fixed_model_name,
        )
    else:
        print_color(
            "NLU data/configuration did not change. No need to retrain NLU model.",
            color=bcolors.OKBLUE,
        )


def train_core(
    domain: Union[Domain, Text],
    config: Text,
    stories: Text,
    output: Text,
    train_path: Optional[Text] = None,
    fixed_model_name: Optional[Text] = None,
    kwargs: Optional[Dict] = None,
) -> Optional[Text]:
    loop = asyncio.get_event_loop()
    return loop.run_until_complete(
        train_core_async(
            domain=domain,
            config=config,
            stories=stories,
            output=output,
            train_path=train_path,
            fixed_model_name=fixed_model_name,
            kwargs=kwargs,
        )
    )


async def train_core_async(
    domain: Union[Domain, Text],
    config: Text,
    stories: Text,
    output: Text,
    train_path: Optional[Text] = None,
    fixed_model_name: Optional[Text] = None,
    kwargs: Optional[Dict] = None,
) -> Optional[Text]:
    """Trains a Core model.

    Args:
        domain: Path to the domain file.
        config: Path to the config file for Core.
        stories: Path to the Core training data.
        output: Output path.
        train_path: If `None` the model will be trained in a temporary
            directory, otherwise in the provided directory.
        fixed_model_name: Name of model to be stored.
        uncompress: If `True` the model will not be compressed.
        kwargs: Additional training parameters.

    Returns:
        If `train_path` is given it returns the path to the model archive,
        otherwise the path to the directory with the trained model files.

    """

    config = _get_valid_config(config, CONFIG_MANDATORY_KEYS_CORE)
    skill_imports = SkillSelector.load(config)

    if isinstance(domain, str):
        try:
            domain = Domain.load(domain, skill_imports)
        except InvalidDomain as e:
            print_error(
                "Could not load domain due to: '{}'. To specify a valid domain path "
                "use the '--domain' argument.".format(e)
            )
            return None

    story_directory = data.get_core_directory(stories, skill_imports)

    if not os.listdir(story_directory):
        print_error(
            "No stories given. Please provide stories in order to "
            "train a Rasa Core model using the '--stories' argument."
        )
        return

    return await _train_core_with_validated_data(
        domain=domain,
        config=config,
        story_directory=story_directory,
        output=output,
        train_path=train_path,
        fixed_model_name=fixed_model_name,
        kwargs=kwargs,
    )


async def _train_core_with_validated_data(
    domain: Domain,
    config: Text,
    story_directory: Text,
    output: Text,
    train_path: Optional[Text] = None,
    fixed_model_name: Optional[Text] = None,
    kwargs: Optional[Dict] = None,
) -> Optional[Text]:
    """Train Core with validated training and config data."""

    import rasa.core.train

    _train_path = train_path or tempfile.mkdtemp()

    # normal (not compare) training
    print_color("Training Core model...", color=bcolors.OKBLUE)
    await rasa.core.train(
        domain_file=domain,
        stories_file=story_directory,
        output_path=os.path.join(_train_path, "core"),
        policy_config=config,
        kwargs=kwargs,
    )
    print_color("Core model training completed.", color=bcolors.OKBLUE)

    if train_path is None:
        # Only Core was trained.
        new_fingerprint = model.model_fingerprint(
            config, domain, stories=story_directory
        )
        return _package_model(
            new_fingerprint=new_fingerprint,
            output_path=output,
            train_path=_train_path,
            fixed_model_name=fixed_model_name,
            model_prefix="core-",
        )

    return _train_path


def train_nlu(
    config: Text,
    nlu_data: Text,
    output: Text,
    train_path: Optional[Text] = None,
    fixed_model_name: Optional[Text] = None,
) -> Optional[Text]:
    """Trains an NLU model.

    Args:
        config: Path to the config file for NLU.
        nlu_data: Path to the NLU training data.
        output: Output path.
        train_path: If `None` the model will be trained in a temporary
            directory, otherwise in the provided directory.
        fixed_model_name: Name of the model to be stored.
        uncompress: If `True` the model will not be compressed.

    Returns:
        If `train_path` is given it returns the path to the model archive,
        otherwise the path to the directory with the trained model files.

    """
    config = _get_valid_config(config, CONFIG_MANDATORY_KEYS_NLU)

    # training NLU only hence the training files still have to be selected
    skill_imports = SkillSelector.load(config)
    nlu_data_directory = data.get_nlu_directory(nlu_data, skill_imports)

    if not os.listdir(nlu_data_directory):
        print_error(
            "No NLU data given. Please provide NLU data in order to train "
            "a Rasa NLU model using the '--nlu' argument."
        )
        return

    return _train_nlu_with_validated_data(
        config=config,
        nlu_data_directory=nlu_data_directory,
        output=output,
        train_path=train_path,
        fixed_model_name=fixed_model_name,
    )


def _train_nlu_with_validated_data(
    config: Text,
    nlu_data_directory: Text,
    output: Text,
    train_path: Optional[Text] = None,
    fixed_model_name: Optional[Text] = None,
) -> Optional[Text]:
    """Train NLU with validated training and config data."""

    import rasa.nlu.train
    import re

    _train_path = train_path or tempfile.mkdtemp()
    models = {}
    pattern = r'(\w\w)*(?=\.)'
    for file in os.listdir(nlu_data_directory):
        lang = re.search(pattern, file).groups()[0]
        nlu_file_path = os.path.join(nlu_data_directory, file)
        print_color("Start training {} NLU model ...".format(lang), color=bcolors.OKBLUE)
        _, models[lang], _ = rasa.nlu.train(
            config, nlu_file_path, _train_path, fixed_model_name="nlu-{}".format(lang)
        )

<<<<<<< HEAD
    print_color("Done.", color=bcolors.OKBLUE)
=======
    print_color("Training NLU model...", color=bcolors.OKBLUE)
    _, nlu_model, _ = rasa.nlu.train(
        config, nlu_data_directory, _train_path, fixed_model_name="nlu"
    )
    print_color("NLU model training completed.", color=bcolors.OKBLUE)
>>>>>>> 58d95ade

    if train_path is None:
        # Only NLU was trained
        new_fingerprint = model.model_fingerprint(config, nlu_data=nlu_data_directory)

        return _package_model(
            new_fingerprint=new_fingerprint,
            output_path=output,
            train_path=_train_path,
            fixed_model_name=fixed_model_name,
            model_prefix="nlu-",
        )

    return _train_path


def _enrich_config(
    config_path: Text, missing_keys: List[Text], FALLBACK_CONFIG_PATH: Text
):
    import rasa.utils.io

    config_data = rasa.utils.io.read_yaml_file(config_path)
    fallback_config_data = rasa.utils.io.read_yaml_file(FALLBACK_CONFIG_PATH)

    for k in missing_keys:
        config_data[k] = fallback_config_data[k]

    rasa.utils.io.write_yaml_file(config_data, config_path)


def _get_valid_config(config: Text, mandatory_keys: List[Text]) -> Text:
    config_path = get_validated_path(config, "config", FALLBACK_CONFIG_PATH)

    missing_keys = missing_config_keys(config_path, mandatory_keys)

    if missing_keys:
        print_warning(
            "Configuration file '{}' is missing mandatory parameters: "
            "{}. Filling missing parameters from fallback configuration file: '{}'."
            "".format(config, ", ".join(missing_keys), FALLBACK_CONFIG_PATH)
        )
        _enrich_config(config_path, missing_keys, FALLBACK_CONFIG_PATH)

    return config_path


def _package_model(
    new_fingerprint: Fingerprint,
    output_path: Text,
    train_path: Text,
    fixed_model_name: Optional[Text] = None,
    model_prefix: Text = "",
):
    output_path = create_output_path(
        output_path, prefix=model_prefix, fixed_name=fixed_model_name
    )
    model.create_package_rasa(train_path, output_path, new_fingerprint)

    print_success(
        "Your Rasa model is trained and saved at '{}'.".format(
            os.path.abspath(output_path)
        )
    )

    return output_path<|MERGE_RESOLUTION|>--- conflicted
+++ resolved
@@ -397,15 +397,7 @@
             config, nlu_file_path, _train_path, fixed_model_name="nlu-{}".format(lang)
         )
 
-<<<<<<< HEAD
-    print_color("Done.", color=bcolors.OKBLUE)
-=======
-    print_color("Training NLU model...", color=bcolors.OKBLUE)
-    _, nlu_model, _ = rasa.nlu.train(
-        config, nlu_data_directory, _train_path, fixed_model_name="nlu"
-    )
     print_color("NLU model training completed.", color=bcolors.OKBLUE)
->>>>>>> 58d95ade
 
     if train_path is None:
         # Only NLU was trained
