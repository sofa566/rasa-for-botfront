--- conflicted
+++ resolved
@@ -163,8 +163,7 @@
         file_importer.get_stories(), file_importer.get_nlu_data()
     )
 
-<<<<<<< HEAD
-    # if stories.is_empty() and nlu_data.is_empty():
+    # if stories.is_empty() and nlu_data.can_train_nlu_model():
     #     print_error(
     #         "No training data given. Please provide stories and NLU data in "
     #         "order to train a Rasa model using the '--data' argument."
@@ -181,7 +180,7 @@
     #         additional_arguments=nlu_additional_arguments,
     #     )
 
-    # if nlu_data.is_empty():
+    # if nlu_data.can_train_nlu_model():
     #     print_warning("No NLU data present. Just a Rasa Core model will be trained.")
     #     return await _train_core_with_validated_data(
     #         file_importer,
@@ -189,33 +188,6 @@
     #         fixed_model_name=fixed_model_name,
     #         additional_arguments=core_additional_arguments,
     #     )
-=======
-    if stories.is_empty() and nlu_data.can_train_nlu_model():
-        print_error(
-            "No training data given. Please provide stories and NLU data in "
-            "order to train a Rasa model using the '--data' argument."
-        )
-        return
-
-    if stories.is_empty():
-        print_warning("No stories present. Just a Rasa NLU model will be trained.")
-        return await _train_nlu_with_validated_data(
-            file_importer,
-            output=output_path,
-            fixed_model_name=fixed_model_name,
-            persist_nlu_training_data=persist_nlu_training_data,
-            additional_arguments=nlu_additional_arguments,
-        )
-
-    if nlu_data.can_train_nlu_model():
-        print_warning("No NLU data present. Just a Rasa Core model will be trained.")
-        return await _train_core_with_validated_data(
-            file_importer,
-            output=output_path,
-            fixed_model_name=fixed_model_name,
-            additional_arguments=core_additional_arguments,
-        )
->>>>>>> 0bff19cc
 
     new_fingerprint = await model.model_fingerprint(file_importer)
     old_model = model.get_latest_model(output_path)
