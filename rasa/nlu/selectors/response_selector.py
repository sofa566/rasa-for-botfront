import logging

from typing import Any, Dict, Optional, Text

from rasa.nlu.training_data import TrainingData, Message
from rasa.nlu.classifiers.diet_classifier import DIETClassifier
from rasa.nlu.components import any_of
from rasa.utils.tensorflow.constants import (
    LABEL,
    HIDDEN_LAYERS_SIZES,
    SHARE_HIDDEN_LAYERS,
    NUM_TRANSFORMER_LAYERS,
    BATCH_SIZES,
    BATCH_STRATEGY,
    EPOCHS,
    RANDOM_SEED,
    LEARNING_RATE,
    DENSE_DIM,
    RANKING_LENGTH,
    LOSS_TYPE,
    SIMILARITY_TYPE,
    NUM_NEG,
    SPARSE_INPUT_DROPOUT,
    MASKED_LM,
    ENTITY_RECOGNITION,
    INTENT_CLASSIFICATION,
    EVAL_NUM_EXAMPLES,
    EVAL_NUM_EPOCHS,
    DROPRATE,
    NEG_MARGIN_SCALE,
    REGULARIZATION_CONSTANT,
    SCALE_LOSS,
    USE_MAX_NEG_SIM,
    MAX_NEG_SIM,
    MAX_POS_SIM,
    EMBED_DIM,
    BILOU_FLAG,
)
from rasa.nlu.constants import (
    RESPONSE,
    RESPONSE_SELECTOR_PROPERTY_NAME,
    DEFAULT_OPEN_UTTERANCE_TYPE,
    DENSE_FEATURE_NAMES,
    TEXT,
    SPARSE_FEATURE_NAMES,
)
from rasa.utils.tensorflow.model_data import RasaModelData
from rasa.utils.tensorflow.models import RasaModel
from rasa.utils.common import raise_warning
from rasa.constants import DOCS_BASE_URL

logger = logging.getLogger(__name__)


class ResponseSelector(DIETClassifier):
    """Response selector using supervised embeddings.

    The response selector embeds user inputs
    and candidate response into the same space.
    Supervised embeddings are trained by maximizing similarity between them.
    It also provides rankings of the response that did not "win".

    The supervised response selector needs to be preceded by
    a featurizer in the pipeline.
    This featurizer creates the features used for the embeddings.
    It is recommended to use ``CountVectorsFeaturizer`` that
    can be optionally preceded by ``SpacyNLP`` and ``SpacyTokenizer``.

    Based on the starspace idea from: https://arxiv.org/abs/1709.03856.
    However, in this implementation the `mu` parameter is treated differently
    and additional hidden layers are added together with dropout.
    """

    provides = [RESPONSE, "response_ranking"]

    requires = [
        any_of(DENSE_FEATURE_NAMES[TEXT], SPARSE_FEATURE_NAMES[TEXT]),
        any_of(DENSE_FEATURE_NAMES[RESPONSE], SPARSE_FEATURE_NAMES[RESPONSE]),
    ]

    # please make sure to update the docs when changing a default parameter
    defaults = {
        # nn architecture
        # sizes of hidden layers before the embedding layer
        # for input words and responses
        # the number of hidden layers is thus equal to the length of this list
        HIDDEN_LAYERS_SIZES: {TEXT: [256, 128], LABEL: [256, 128]},
        # Whether to share the hidden layer weights between input words and intent
        # labels
        SHARE_HIDDEN_LAYERS: False,
<<<<<<< HEAD
        # number of units in transformer
        TRANSFORMER_SIZE: None,
        # number of transformer layers
        NUM_TRANSFORMER_LAYERS: 0,
        # number of attention heads in transformer
        NUM_HEADS: 4,
        # max sequence length
        MAX_SEQ_LENGTH: 256,
        # use a unidirectional or bidirectional encoder
        UNIDIRECTIONAL_ENCODER: False,
        # if true use key relative embeddings in attention
        KEY_RELATIVE_ATTENTION: False,
        # if true use key relative embeddings in attention
        VALUE_RELATIVE_ATTENTION: False,
        # max position for relative embeddings
        MAX_RELATIVE_POSITION: None,
=======
>>>>>>> 1e5ef7ae
        # training parameters
        # initial and final batch sizes - batch size will be
        # linearly increased for each epoch
        BATCH_SIZES: [64, 256],
        # how to create batches
        BATCH_STRATEGY: "balanced",  # string 'sequence' or 'balanced'
        # number of epochs
        EPOCHS: 300,
        # set random seed to any int to get reproducible results
        RANDOM_SEED: None,
        # optimizer
        LEARNING_RATE: 0.001,
        # embedding parameters
        # default dense dimension used if no dense features are present
        DENSE_DIM: {TEXT: 512, LABEL: 512},
        # dimension size of embedding vectors
        EMBED_DIM: 20,
        # the type of the similarity
        NUM_NEG: 20,
        # flag if minimize only maximum similarity over incorrect actions
        SIMILARITY_TYPE: "auto",  # string 'auto' or 'cosine' or 'inner'
        # the type of the loss function
        LOSS_TYPE: "softmax",  # string 'softmax' or 'margin'
        # number of top responses to normalize scores for softmax loss_type
        # set to 0 to turn off normalization
        RANKING_LENGTH: 10,
        # how similar the algorithm should try
        # to make embedding vectors for correct intent labels
        MAX_POS_SIM: 0.8,  # should be 0.0 < ... < 1.0 for 'cosine'
        # maximum negative similarity for incorrect intent labels
        MAX_NEG_SIM: -0.4,  # should be -1.0 < ... < 1.0 for 'cosine'
        # flag: if true, only minimize the maximum similarity for
        # incorrect intent labels
        USE_MAX_NEG_SIM: True,
        # scale loss inverse proportionally to confidence of correct prediction
        SCALE_LOSS: True,
        # regularization parameters
        # the scale of L2 regularization
        REGULARIZATION_CONSTANT: 0.002,
        # the scale of how critical the algorithm should be of minimizing the
        # maximum similarity between embeddings of different intent labels
        NEG_MARGIN_SCALE: 0.8,
        # dropout rate for rnn
        DROPRATE: 0.2,
<<<<<<< HEAD
        # dropout rate for attention
        DROPRATE_ATTENTION: 0,
=======
>>>>>>> 1e5ef7ae
        # if true apply dropout to sparse tensors
        SPARSE_INPUT_DROPOUT: False,
        # visualization of accuracy
        # how often to calculate training accuracy
        EVAL_NUM_EPOCHS: 20,  # small values may hurt performance
        # how many examples to use for calculation of training accuracy
        EVAL_NUM_EXAMPLES: 0,  # large values may hurt performance,
        # if true random tokens of the input message will be masked and the model
        # should predict those tokens
        MASKED_LM: False,
        # selector config
        # name of the intent for which this response selector is to be trained
        "retrieval_intent": None,
    }

    def __init__(
        self,
        component_config: Optional[Dict[Text, Any]] = None,
        inverted_label_dict: Optional[Dict[int, Text]] = None,
        inverted_tag_dict: Optional[Dict[int, Text]] = None,
        model: Optional[RasaModel] = None,
        batch_tuple_sizes: Optional[Dict] = None,
    ) -> None:

        component_config = component_config or {}

        # the following properties cannot be adapted for the ResponseSelector
        component_config[INTENT_CLASSIFICATION] = True
        component_config[ENTITY_RECOGNITION] = False
        component_config[BILOU_FLAG] = False
        component_config[MASKED_LM] = False
        component_config[NUM_TRANSFORMER_LAYERS] = 0

        super().__init__(
            component_config,
            inverted_label_dict,
            inverted_tag_dict,
            model,
            batch_tuple_sizes,
        )

        raise_warning(
            f"'ResponseSelector' is deprecated. Use 'DIETSelector' instead.",
            category=FutureWarning,
            docs=f"{DOCS_BASE_URL}/nlu/components/",
        )

    @property
    def label_key(self) -> Text:
        return "label_ids"

    def _load_selector_params(self, config: Dict[Text, Any]) -> None:
        self.retrieval_intent = config["retrieval_intent"]
        if not self.retrieval_intent:
            # retrieval intent was left to its default value
            logger.info(
                "Retrieval intent parameter was left to its default value. This "
                "response selector will be trained on training examples combining "
                "all retrieval intents."
            )

    def _check_config_parameters(self) -> None:
        super()._check_config_parameters()
        self._load_selector_params(self.component_config)

    @staticmethod
    def _set_message_property(
        message: Message, prediction_dict: Dict[Text, Any], selector_key: Text
    ) -> None:

        message_selector_properties = message.get(RESPONSE_SELECTOR_PROPERTY_NAME, {})
        message_selector_properties[selector_key] = prediction_dict
        message.set(
            RESPONSE_SELECTOR_PROPERTY_NAME,
            message_selector_properties,
            add_to_output=True,
        )

    def preprocess_train_data(self, training_data: TrainingData) -> RasaModelData:
        """Performs sanity checks on training data, extracts encodings for labels
        and prepares data for training"""
        if self.retrieval_intent:
            training_data = training_data.filter_by_intent(self.retrieval_intent)

        label_id_dict = self._create_label_id_dict(training_data, attribute=RESPONSE)
        self.inverted_label_dict = {v: k for k, v in label_id_dict.items()}

        self._label_data = self._create_label_data(
            training_data, label_id_dict, attribute=RESPONSE
        )

        model_data = self._create_model_data(
            training_data.intent_examples, label_id_dict, label_attribute=RESPONSE
        )

        self.check_input_dimension_consistency(model_data)

        return model_data

    def process(self, message: Message, **kwargs: Any) -> None:
        """Return the most likely response and its similarity to the input."""

        out = self._predict(message)
        label, label_ranking = self._predict_label(out)

        selector_key = (
            self.retrieval_intent
            if self.retrieval_intent
            else DEFAULT_OPEN_UTTERANCE_TYPE
        )

        logger.debug(
            f"Adding following selector key to message property: {selector_key}"
        )

        prediction_dict = {"response": label, "ranking": label_ranking}

        self._set_message_property(message, prediction_dict, selector_key)<|MERGE_RESOLUTION|>--- conflicted
+++ resolved
@@ -88,25 +88,6 @@
         # Whether to share the hidden layer weights between input words and intent
         # labels
         SHARE_HIDDEN_LAYERS: False,
-<<<<<<< HEAD
-        # number of units in transformer
-        TRANSFORMER_SIZE: None,
-        # number of transformer layers
-        NUM_TRANSFORMER_LAYERS: 0,
-        # number of attention heads in transformer
-        NUM_HEADS: 4,
-        # max sequence length
-        MAX_SEQ_LENGTH: 256,
-        # use a unidirectional or bidirectional encoder
-        UNIDIRECTIONAL_ENCODER: False,
-        # if true use key relative embeddings in attention
-        KEY_RELATIVE_ATTENTION: False,
-        # if true use key relative embeddings in attention
-        VALUE_RELATIVE_ATTENTION: False,
-        # max position for relative embeddings
-        MAX_RELATIVE_POSITION: None,
-=======
->>>>>>> 1e5ef7ae
         # training parameters
         # initial and final batch sizes - batch size will be
         # linearly increased for each epoch
@@ -151,11 +132,6 @@
         NEG_MARGIN_SCALE: 0.8,
         # dropout rate for rnn
         DROPRATE: 0.2,
-<<<<<<< HEAD
-        # dropout rate for attention
-        DROPRATE_ATTENTION: 0,
-=======
->>>>>>> 1e5ef7ae
         # if true apply dropout to sparse tensors
         SPARSE_INPUT_DROPOUT: False,
         # visualization of accuracy
