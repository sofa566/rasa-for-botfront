--- conflicted
+++ resolved
@@ -10,11 +10,8 @@
     DEFAULT_CONFIG_PATH,
 )
 from rasa.shared.utils.io import json_to_string
-<<<<<<< HEAD
 from rasa.nlu.constants import COMPONENT_INDEX
-=======
 import rasa.utils.train_utils
->>>>>>> 6dcf34ea
 
 logger = logging.getLogger(__name__)
 
@@ -60,12 +57,11 @@
     pipeline: List[Dict[Text, Any]],
     defaults: Optional[Dict[Text, Any]] = None,
 ) -> Dict[Text, Any]:
-<<<<<<< HEAD
     """Gets the configuration of the `index`th component.
 
     Args:
-        index: Index of the component.
-        pipeline: Configuration of the components.
+        index: Index of the component in the pipeline.
+        pipeline: Configurations of the components in the pipeline.
         defaults: Default configuration.
 
     Returns:
@@ -75,22 +71,7 @@
     try:
         configuration = pipeline[index]
         configuration[COMPONENT_INDEX] = index
-        return override_defaults(defaults, configuration)
-=======
-    """Get config of the component with the given index in the pipeline.
-
-    Args:
-        index: index the component in the pipeline
-        pipeline: a list of component configs in the NLU pipeline
-        defaults: default config of the component
-
-    Returns:
-        config of the component
-    """
-    try:
-        c = pipeline[index]
-        return rasa.utils.train_utils.override_defaults(defaults, c)
->>>>>>> 6dcf34ea
+        return rasa.utils.train_utils.override_defaults(defaults, configuration)
     except IndexError:
         rasa.shared.utils.io.raise_warning(
             f"Tried to get configuration value for component "
@@ -98,7 +79,9 @@
             f"Returning `defaults`.",
             docs=DOCS_URL_PIPELINE,
         )
-        return rasa.utils.train_utils.override_defaults(defaults, {})
+        return rasa.utils.train_utils.override_defaults(
+            defaults, {COMPONENT_INDEX: index}
+        )
 
 
 class RasaNLUModelConfig:
