--- conflicted
+++ resolved
@@ -22,11 +22,7 @@
         "dimensions": None
     }
 
-<<<<<<< HEAD
-    def __init__(self, component_config: Text = None) -> None:
-=======
     def __init__(self, component_config: Optional[Dict[Text, Any]] = None) -> None:
->>>>>>> 22f0a99f
         super().__init__(component_config)
 
     def process(self, message: Message, **kwargs: Any) -> None:
