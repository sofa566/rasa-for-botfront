import os
import warnings
import logging
import typing
import re
from typing import Any, Dict, Optional, Text

<<<<<<< HEAD
=======
from rasa.constants import DOCS_URL_COMPONENTS
>>>>>>> 22f0a99f
from rasa.nlu import utils
from rasa.nlu.components import Component
from rasa.nlu.training_data import Message
from rasa.nlu.constants import INTENT_ATTRIBUTE
from rasa.utils.common import raise_warning

logger = logging.getLogger(__name__)

if typing.TYPE_CHECKING:
    from rasa.nlu.config import RasaNLUModelConfig
    from rasa.nlu.training_data import TrainingData
    from rasa.nlu.model import Metadata
    from rasa.nlu.training_data import Message

logger = logging.getLogger(__name__)

if typing.TYPE_CHECKING:
    from rasa.nlu.config import RasaNLUModelConfig
    from rasa.nlu.training_data import TrainingData
    from rasa.nlu.model import Metadata
    from rasa.nlu.training_data import Message


class KeywordIntentClassifier(Component):
    """Intent classifier using simple keyword matching.


    The classifier takes a list of keywords and associated intents as an input.
    A input sentence is checked for the keywords and the intent is returned.

    """
<<<<<<< HEAD
=======

    provides = [INTENT_ATTRIBUTE]

    defaults = {"case_sensitive": True}

    def __init__(
        self,
        component_config: Optional[Dict[Text, Any]] = None,
        intent_keyword_map: Optional[Dict] = None,
    ):

        super(KeywordIntentClassifier, self).__init__(component_config)
>>>>>>> 22f0a99f

        self.case_sensitive = self.component_config.get("case_sensitive")
        self.intent_keyword_map = intent_keyword_map or {}

<<<<<<< HEAD
    defaults = {"case_sensitive": True}

    def __init__(
        self,
        component_config: Optional[Dict[Text, Any]] = None,
        intent_keyword_map: Optional[Dict] = None,
    ):

        super(KeywordIntentClassifier, self).__init__(component_config)

        self.case_sensitive = self.component_config.get("case_sensitive")
        self.intent_keyword_map = intent_keyword_map or {}

    def train(
        self,
        training_data: "TrainingData",
        cfg: Optional["RasaNLUModelConfig"] = None,
        **kwargs: Any,
    ) -> None:

=======
    def train(
        self,
        training_data: "TrainingData",
        cfg: Optional["RasaNLUModelConfig"] = None,
        **kwargs: Any,
    ) -> None:

>>>>>>> 22f0a99f
        duplicate_examples = set()
        for ex in training_data.training_examples:
            if (
                ex.text in self.intent_keyword_map.keys()
<<<<<<< HEAD
                and ex.get("intent") != self.intent_keyword_map[ex.text]
            ):
                duplicate_examples.add(ex.text)
                warnings.warn(
                    f"Keyword '{ex.text}' is a keyword of intent '{self.intent_keyword_map[ex.text]}' and of "
                    f"intent '{ex.get('intent')}', it will be removed from the list of "
                    f"keywords.\n"
                    f"Remove (one of) the duplicates from the training data."
                )
            else:
                self.intent_keyword_map[ex.text] = ex.get("intent")
=======
                and ex.get(INTENT_ATTRIBUTE) != self.intent_keyword_map[ex.text]
            ):
                duplicate_examples.add(ex.text)
                raise_warning(
                    f"Keyword '{ex.text}' is a keyword to trigger intent "
                    f"'{self.intent_keyword_map[ex.text]}' and also "
                    f"intent '{ex.get(INTENT_ATTRIBUTE)}', it will be removed "
                    f"from the list of keywords for both of them. "
                    f"Remove (one of) the duplicates from the training data.",
                    docs=DOCS_URL_COMPONENTS + "#keyword-intent-classifier",
                )
            else:
                self.intent_keyword_map[ex.text] = ex.get(INTENT_ATTRIBUTE)
>>>>>>> 22f0a99f
        for keyword in duplicate_examples:
            self.intent_keyword_map.pop(keyword)
            logger.debug(
                f"Removed '{keyword}' from the list of keywords because it was "
                "a keyword for more than one intent."
            )

        self._validate_keyword_map()

<<<<<<< HEAD
    def _validate_keyword_map(self):
=======
    def _validate_keyword_map(self) -> None:
>>>>>>> 22f0a99f
        re_flag = 0 if self.case_sensitive else re.IGNORECASE

        ambiguous_mappings = []
        for keyword1, intent1 in self.intent_keyword_map.items():
            for keyword2, intent2 in self.intent_keyword_map.items():
                if (
                    re.search(r"\b" + keyword1 + r"\b", keyword2, flags=re_flag)
                    and intent1 != intent2
                ):
                    ambiguous_mappings.append((intent1, keyword1))
<<<<<<< HEAD
                    warnings.warn(
=======
                    raise_warning(
>>>>>>> 22f0a99f
                        f"Keyword '{keyword1}' is a keyword of intent '{intent1}', "
                        f"but also a substring of '{keyword2}', which is a "
                        f"keyword of intent '{intent2}."
                        f" '{keyword1}' will be removed from the list of keywords.\n"
<<<<<<< HEAD
                        "Remove (one of) the conflicting keywords from the"
                        " training data."
=======
                        f"Remove (one of) the conflicting keywords from the"
                        f" training data.",
                        docs=DOCS_URL_COMPONENTS + "#keyword-intent-classifier",
>>>>>>> 22f0a99f
                    )
        for intent, keyword in ambiguous_mappings:
            self.intent_keyword_map.pop(keyword)
            logger.debug(
                f"Removed keyword '{keyword}' from intent '{intent}' because it matched a "
                "keyword of another intent."
            )

    def process(self, message: Message, **kwargs: Any) -> None:
        intent_name = self._map_keyword_to_intent(message.text)
<<<<<<< HEAD
        confidence = 0.0 if intent_name is None else 1.0
        intent = {"name": intent_name, "confidence": confidence}
        if message.get("intent") is None or intent is not None:
            message.set("intent", intent, add_to_output=True)

    def _map_keyword_to_intent(self, text: Text) -> Optional[Text]:
        re_flag = 0 if self.case_sensitive else re.IGNORECASE
=======

        confidence = 0.0 if intent_name is None else 1.0
        intent = {"name": intent_name, "confidence": confidence}

        if message.get(INTENT_ATTRIBUTE) is None or intent is not None:
            message.set(INTENT_ATTRIBUTE, intent, add_to_output=True)

    def _map_keyword_to_intent(self, text: Text) -> Optional[Text]:
        re_flag = 0 if self.case_sensitive else re.IGNORECASE

>>>>>>> 22f0a99f
        for keyword, intent in self.intent_keyword_map.items():
            if re.search(r"\b" + keyword + r"\b", text, flags=re_flag):
                logger.debug(
                    f"KeywordClassifier matched keyword '{keyword}' to"
                    f" intent '{intent}'."
                )
                return intent
<<<<<<< HEAD
=======

>>>>>>> 22f0a99f
        logger.debug("KeywordClassifier did not find any keywords in the message.")
        return None

    def persist(self, file_name: Text, model_dir: Text) -> Dict[Text, Any]:
        """Persist this model into the passed directory.

        Return the metadata necessary to load the model again.
        """

        file_name = file_name + ".json"
        keyword_file = os.path.join(model_dir, file_name)
        utils.write_json_to_file(keyword_file, self.intent_keyword_map)

        return {"file": file_name}

    @classmethod
    def load(
        cls,
        meta: Dict[Text, Any],
        model_dir: Optional[Text] = None,
        model_metadata: "Metadata" = None,
        cached_component: Optional["KeywordIntentClassifier"] = None,
        **kwargs: Any,
    ) -> "KeywordIntentClassifier":

        if model_dir and meta.get("file"):
            file_name = meta.get("file")
            keyword_file = os.path.join(model_dir, file_name)
            if os.path.exists(keyword_file):
                intent_keyword_map = utils.read_json_file(keyword_file)
            else:
<<<<<<< HEAD
                warnings.warn(
                    f"Failed to load IntentKeywordClassifier, maybe "
                    "{keyword_file} does not exist."
                )
        return cls(meta, intent_keyword_map)
=======
                raise_warning(
                    f"Failed to load key word file for `IntentKeywordClassifier`, "
                    f"maybe {keyword_file} does not exist?",
                )
                intent_keyword_map = None
            return cls(meta, intent_keyword_map)
        else:
            raise Exception(
                f"Failed to load keyword intent classifier model. "
                f"Path {os.path.abspath(meta.get('file'))} doesn't exist."
            )
>>>>>>> 22f0a99f
<|MERGE_RESOLUTION|>--- conflicted
+++ resolved
@@ -5,10 +5,7 @@
 import re
 from typing import Any, Dict, Optional, Text
 
-<<<<<<< HEAD
-=======
 from rasa.constants import DOCS_URL_COMPONENTS
->>>>>>> 22f0a99f
 from rasa.nlu import utils
 from rasa.nlu.components import Component
 from rasa.nlu.training_data import Message
@@ -40,26 +37,9 @@
     A input sentence is checked for the keywords and the intent is returned.
 
     """
-<<<<<<< HEAD
-=======
 
     provides = [INTENT_ATTRIBUTE]
 
-    defaults = {"case_sensitive": True}
-
-    def __init__(
-        self,
-        component_config: Optional[Dict[Text, Any]] = None,
-        intent_keyword_map: Optional[Dict] = None,
-    ):
-
-        super(KeywordIntentClassifier, self).__init__(component_config)
->>>>>>> 22f0a99f
-
-        self.case_sensitive = self.component_config.get("case_sensitive")
-        self.intent_keyword_map = intent_keyword_map or {}
-
-<<<<<<< HEAD
     defaults = {"case_sensitive": True}
 
     def __init__(
@@ -80,32 +60,10 @@
         **kwargs: Any,
     ) -> None:
 
-=======
-    def train(
-        self,
-        training_data: "TrainingData",
-        cfg: Optional["RasaNLUModelConfig"] = None,
-        **kwargs: Any,
-    ) -> None:
-
->>>>>>> 22f0a99f
         duplicate_examples = set()
         for ex in training_data.training_examples:
             if (
                 ex.text in self.intent_keyword_map.keys()
-<<<<<<< HEAD
-                and ex.get("intent") != self.intent_keyword_map[ex.text]
-            ):
-                duplicate_examples.add(ex.text)
-                warnings.warn(
-                    f"Keyword '{ex.text}' is a keyword of intent '{self.intent_keyword_map[ex.text]}' and of "
-                    f"intent '{ex.get('intent')}', it will be removed from the list of "
-                    f"keywords.\n"
-                    f"Remove (one of) the duplicates from the training data."
-                )
-            else:
-                self.intent_keyword_map[ex.text] = ex.get("intent")
-=======
                 and ex.get(INTENT_ATTRIBUTE) != self.intent_keyword_map[ex.text]
             ):
                 duplicate_examples.add(ex.text)
@@ -119,7 +77,6 @@
                 )
             else:
                 self.intent_keyword_map[ex.text] = ex.get(INTENT_ATTRIBUTE)
->>>>>>> 22f0a99f
         for keyword in duplicate_examples:
             self.intent_keyword_map.pop(keyword)
             logger.debug(
@@ -129,11 +86,7 @@
 
         self._validate_keyword_map()
 
-<<<<<<< HEAD
-    def _validate_keyword_map(self):
-=======
     def _validate_keyword_map(self) -> None:
->>>>>>> 22f0a99f
         re_flag = 0 if self.case_sensitive else re.IGNORECASE
 
         ambiguous_mappings = []
@@ -144,23 +97,14 @@
                     and intent1 != intent2
                 ):
                     ambiguous_mappings.append((intent1, keyword1))
-<<<<<<< HEAD
-                    warnings.warn(
-=======
                     raise_warning(
->>>>>>> 22f0a99f
                         f"Keyword '{keyword1}' is a keyword of intent '{intent1}', "
                         f"but also a substring of '{keyword2}', which is a "
                         f"keyword of intent '{intent2}."
                         f" '{keyword1}' will be removed from the list of keywords.\n"
-<<<<<<< HEAD
-                        "Remove (one of) the conflicting keywords from the"
-                        " training data."
-=======
                         f"Remove (one of) the conflicting keywords from the"
                         f" training data.",
                         docs=DOCS_URL_COMPONENTS + "#keyword-intent-classifier",
->>>>>>> 22f0a99f
                     )
         for intent, keyword in ambiguous_mappings:
             self.intent_keyword_map.pop(keyword)
@@ -171,15 +115,6 @@
 
     def process(self, message: Message, **kwargs: Any) -> None:
         intent_name = self._map_keyword_to_intent(message.text)
-<<<<<<< HEAD
-        confidence = 0.0 if intent_name is None else 1.0
-        intent = {"name": intent_name, "confidence": confidence}
-        if message.get("intent") is None or intent is not None:
-            message.set("intent", intent, add_to_output=True)
-
-    def _map_keyword_to_intent(self, text: Text) -> Optional[Text]:
-        re_flag = 0 if self.case_sensitive else re.IGNORECASE
-=======
 
         confidence = 0.0 if intent_name is None else 1.0
         intent = {"name": intent_name, "confidence": confidence}
@@ -190,7 +125,6 @@
     def _map_keyword_to_intent(self, text: Text) -> Optional[Text]:
         re_flag = 0 if self.case_sensitive else re.IGNORECASE
 
->>>>>>> 22f0a99f
         for keyword, intent in self.intent_keyword_map.items():
             if re.search(r"\b" + keyword + r"\b", text, flags=re_flag):
                 logger.debug(
@@ -198,10 +132,6 @@
                     f" intent '{intent}'."
                 )
                 return intent
-<<<<<<< HEAD
-=======
-
->>>>>>> 22f0a99f
         logger.debug("KeywordClassifier did not find any keywords in the message.")
         return None
 
@@ -233,13 +163,6 @@
             if os.path.exists(keyword_file):
                 intent_keyword_map = utils.read_json_file(keyword_file)
             else:
-<<<<<<< HEAD
-                warnings.warn(
-                    f"Failed to load IntentKeywordClassifier, maybe "
-                    "{keyword_file} does not exist."
-                )
-        return cls(meta, intent_keyword_map)
-=======
                 raise_warning(
                     f"Failed to load key word file for `IntentKeywordClassifier`, "
                     f"maybe {keyword_file} does not exist?",
@@ -250,5 +173,4 @@
             raise Exception(
                 f"Failed to load keyword intent classifier model. "
                 f"Path {os.path.abspath(meta.get('file'))} doesn't exist."
-            )
->>>>>>> 22f0a99f
+            )