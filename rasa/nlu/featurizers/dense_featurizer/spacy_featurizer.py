import numpy as np
import typing
from typing import Any, Optional

from rasa.nlu.config import RasaNLUModelConfig
from rasa.nlu.featurizers.featurzier import Featurizer
from rasa.nlu.training_data import Message, TrainingData

if typing.TYPE_CHECKING:
    from spacy.tokens import Doc

from rasa.nlu.constants import (
    MESSAGE_TEXT_ATTRIBUTE,
    MESSAGE_SPACY_FEATURES_NAMES,
    MESSAGE_VECTOR_DENSE_FEATURE_NAMES,
    SPACY_FEATURIZABLE_ATTRIBUTES,
    MESSAGE_TOKENS_NAMES,
    CLS_TOKEN,
)


class SpacyFeaturizer(Featurizer):

    provides = [
        MESSAGE_VECTOR_DENSE_FEATURE_NAMES[attribute]
        for attribute in SPACY_FEATURIZABLE_ATTRIBUTES
    ]

    requires = [
        MESSAGE_SPACY_FEATURES_NAMES[attribute]
        for attribute in SPACY_FEATURIZABLE_ATTRIBUTES
    ] + [MESSAGE_TOKENS_NAMES[attribute] for attribute in SPACY_FEATURIZABLE_ATTRIBUTES]

    defaults = {"use_mean_vec": False}

    def _features_for_doc(self, doc: "Doc") -> np.ndarray:
        """Feature vector for a single document / sentence."""
        return np.array([t.vector for t in doc])

    def train(
        self,
        training_data: TrainingData,
        config: Optional[RasaNLUModelConfig],
        **kwargs: Any,
    ) -> None:

        for example in training_data.intent_examples:
            for attribute in SPACY_FEATURIZABLE_ATTRIBUTES:
                self._set_spacy_features(example, attribute)

    def get_doc(self, message, attribute):

        return message.get(MESSAGE_SPACY_FEATURES_NAMES[attribute])

    def process(self, message: Message, **kwargs: Any) -> None:

        self._set_spacy_features(message)

    def _set_spacy_features(self, message, attribute=MESSAGE_TEXT_ATTRIBUTE):
        """Adds the spacy word vectors to the messages features."""

        message_attribute_doc = self.get_doc(message, attribute)
        tokens = message.get(MESSAGE_TOKENS_NAMES[attribute])
        cls_token_used = tokens[-1].text == CLS_TOKEN if tokens else False

        if message_attribute_doc is not None:
            fs = self._features_for_doc(message_attribute_doc)

            if cls_token_used:
                # cls token is used, need to append a vector
<<<<<<< HEAD
                if self.component_config["use_mean_vec"]:
                    cls_token_vec = np.mean(fs, axis=0, keepdims=True)
                else:
                    cls_token_vec = np.zeros([1, fs.shape[-1]])

=======
                # print(fs.shape)
                cls_token_vec = np.mean(fs, axis=0, keepdims=True)
                # print(cls_token_vec.shape)
                # exit()
                # cls_token_vec = np.zeros([1, fs.shape[-1]])
>>>>>>> 605320e7
                fs = np.concatenate([fs, cls_token_vec])

            features = self._combine_with_existing_dense_features(
                message, fs, MESSAGE_VECTOR_DENSE_FEATURE_NAMES[attribute]
            )
            message.set(MESSAGE_VECTOR_DENSE_FEATURE_NAMES[attribute], features)<|MERGE_RESOLUTION|>--- conflicted
+++ resolved
@@ -31,7 +31,7 @@
         for attribute in SPACY_FEATURIZABLE_ATTRIBUTES
     ] + [MESSAGE_TOKENS_NAMES[attribute] for attribute in SPACY_FEATURIZABLE_ATTRIBUTES]
 
-    defaults = {"use_mean_vec": False}
+    defaults = {"use_mean_vec": True}
 
     def _features_for_doc(self, doc: "Doc") -> np.ndarray:
         """Feature vector for a single document / sentence."""
@@ -68,19 +68,11 @@
 
             if cls_token_used:
                 # cls token is used, need to append a vector
-<<<<<<< HEAD
                 if self.component_config["use_mean_vec"]:
                     cls_token_vec = np.mean(fs, axis=0, keepdims=True)
                 else:
                     cls_token_vec = np.zeros([1, fs.shape[-1]])
 
-=======
-                # print(fs.shape)
-                cls_token_vec = np.mean(fs, axis=0, keepdims=True)
-                # print(cls_token_vec.shape)
-                # exit()
-                # cls_token_vec = np.zeros([1, fs.shape[-1]])
->>>>>>> 605320e7
                 fs = np.concatenate([fs, cls_token_vec])
 
             features = self._combine_with_existing_dense_features(
