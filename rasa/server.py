--- conflicted
+++ resolved
@@ -682,7 +682,6 @@
         # training data
         temp_dir = tempfile.mkdtemp()
 
-<<<<<<< HEAD
         # bf mod
         config_paths = {}
 
@@ -691,7 +690,7 @@
 
         for key in rjs["config"].keys():
             config_file_path = os.path.join(config_dir, "{}.yml".format(key))
-            dump_obj_as_str_to_file(config_file_path, rjs["config"][key])
+            rasa.core.utils.dump_obj_as_str_to_file(config_file_path, rjs["config"][key])
             config_paths[key] = config_file_path
 
         if "nlu" in rjs:
@@ -700,16 +699,8 @@
 
             for key in rjs["nlu"].keys():
                 nlu_file_path = os.path.join(nlu_dir, "{}.md".format(key))
-                dump_obj_as_str_to_file(nlu_file_path, rjs["nlu"][key]["data"])
+                rasa.core.utils.dump_obj_as_str_to_file(nlu_file_path, rjs["nlu"][key]["data"])
         # /bf mod
-=======
-        config_path = os.path.join(temp_dir, "config.yml")
-        rasa.core.utils.dump_obj_as_str_to_file(config_path, rjs["config"])
-
-        if "nlu" in rjs:
-            nlu_path = os.path.join(temp_dir, "nlu.md")
-            rasa.core.utils.dump_obj_as_str_to_file(nlu_path, rjs["nlu"])
->>>>>>> c5484671
 
         if "stories" in rjs:
             stories_path = os.path.join(temp_dir, "stories.md")
@@ -843,14 +834,10 @@
             raise ErrorResponse(409, "Conflict", "Loaded model file not found.")
 
         model_directory = eval_agent.model_directory
-<<<<<<< HEAD
         # bf mod
         model_directory = os.path.abspath(os.path.join(model_directory, os.pardir))
         # /bf mod
-        _, nlu_models = get_model_subdirectories(model_directory)
-=======
-        _, nlu_model = model.get_model_subdirectories(model_directory)
->>>>>>> c5484671
+        _, nlu_models = model.get_model_subdirectories(model_directory)
 
         try:
             # bf mod
