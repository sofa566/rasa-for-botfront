# this file will automatically be changed,
# do not add anything but the version number here!
<<<<<<< HEAD
__version__ = "1.10.10"
__bf_patch__ = "-bf.4"
=======
__version__ = "1.10.16"
>>>>>>> 086383be
<|MERGE_RESOLUTION|>--- conflicted
+++ resolved
@@ -1,8 +1,4 @@
 # this file will automatically be changed,
 # do not add anything but the version number here!
-<<<<<<< HEAD
-__version__ = "1.10.10"
-__bf_patch__ = "-bf.4"
-=======
 __version__ = "1.10.16"
->>>>>>> 086383be
+__bf_patch__ = "-bf.1"