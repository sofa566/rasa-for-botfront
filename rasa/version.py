--- conflicted
+++ resolved
@@ -1,7 +1,3 @@
 # this file will automatically be changed,
 # do not add anything but the version number here!
-<<<<<<< HEAD
-__version__ = "2.0.8"
-=======
-__version__ = "2.1.1"
->>>>>>> 5e55ff23
+__version__ = "2.1.1"