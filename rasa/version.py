--- conflicted
+++ resolved
@@ -1,5 +1 @@
-<<<<<<< HEAD
-__version__ = "1.2.0a7"
-=======
-__version__ = "1.2.0"
->>>>>>> 2814d4e9
+__version__ = "1.2.1a1"