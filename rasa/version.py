<<<<<<< HEAD
__version__ = "1.3.0"
__bf_patch__ = "-bf.1"
=======
__version__ = "1.3.2"
>>>>>>> 8f44e351
<|MERGE_RESOLUTION|>--- conflicted
+++ resolved
@@ -1,6 +1,2 @@
-<<<<<<< HEAD
-__version__ = "1.3.0"
-__bf_patch__ = "-bf.1"
-=======
 __version__ = "1.3.2"
->>>>>>> 8f44e351
+__bf_patch__ = "-bf.1"