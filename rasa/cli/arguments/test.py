--- conflicted
+++ resolved
@@ -177,10 +177,6 @@
         dest="disable_plotting",
         action="store_true",
         default=default,
-<<<<<<< HEAD
-        help="Don't render evaluation plots",
-=======
         help="Don't render evaluation plots.",
->>>>>>> 4fe8f518
         required=required,
     )