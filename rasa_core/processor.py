--- conflicted
+++ resolved
@@ -238,14 +238,7 @@
         # in the format /intent{"entity1": val1, "entity2": val2}
         # parse_data is a dict of intent & entities
         if message.text.startswith(INTENT_MESSAGE_PREFIX):
-<<<<<<< HEAD
             parse_data = await RegexInterpreter().parse(message.text)
-=======
-            parse_data = RegexInterpreter().parse(message.text)
-        elif isinstance(self.interpreter, RasaNLUHttpInterpreter):
-            parse_data = self.interpreter.parse(message.text,
-                                                message.message_id)
->>>>>>> 7451990c
         else:
             parse_data = await self.interpreter.parse(message.text)
 
@@ -338,26 +331,15 @@
         if events is not None:
             for e in events:
                 if isinstance(e, ReminderScheduled):
-<<<<<<< HEAD
                     self.scheduler.add_job(self.handle_reminder, "date",
                                            run_date=e.trigger_date_time,
                                            args=[e, dispatcher],
                                            id=e.name,
-                                           replace_existing=True)
+                                           replace_existing=True,
+                                           name = str(e.action_name))
 
     async def _run_action(self, action, tracker, dispatcher, policy=None,
                           confidence=None):
-=======
-                    scheduler.add_job(self.handle_reminder, "date",
-                                      run_date=e.trigger_date_time,
-                                      args=[e, dispatcher],
-                                      id=e.name,
-                                      replace_existing=True,
-                                      name=str(e.action_name))
-
-    def _run_action(self, action, tracker, dispatcher, policy=None,
-                    confidence=None):
->>>>>>> 7451990c
         # events and return values are used to update
         # the tracker state after an action has been taken
         try:
