from __future__ import absolute_import
from __future__ import division
from __future__ import print_function
from __future__ import unicode_literals

import logging
import warnings
from types import LambdaType

from apscheduler.schedulers.background import BackgroundScheduler
from typing import Optional, List, Dict, Any
from typing import Text

from rasa_core.actions import Action
from rasa_core.actions.action import ActionRestart, ACTION_LISTEN_NAME
from rasa_core.channels import UserMessage, InputChannel
from rasa_core.channels.direct import CollectingOutputChannel
from rasa_core.dispatcher import Dispatcher
from rasa_core.domain import Domain
<<<<<<< HEAD
from rasa_core.events import Restarted, ReminderScheduled, Event, SlotSet
from rasa_core.events import UserUttered, ActionExecuted
from rasa_core.interpreter import NaturalLanguageInterpreter
=======
from rasa_core.events import Restarted, ReminderScheduled, Event
from rasa_core.events import UserUttered, ActionExecuted, BotUttered
from rasa_core.interpreter import (
    NaturalLanguageInterpreter,
    INTENT_MESSAGE_PREFIX)
>>>>>>> 7d6c5891
from rasa_core.interpreter import RegexInterpreter
from rasa_core.policies.ensemble import PolicyEnsemble
from rasa_core.tracker_store import TrackerStore
from rasa_core.trackers import DialogueStateTracker

scheduler = BackgroundScheduler()
scheduler.start()

logger = logging.getLogger(__name__)


class MessageProcessor(object):
    def __init__(self,
                 interpreter,  # type: NaturalLanguageInterpreter
                 policy_ensemble,  # type: PolicyEnsemble
                 domain,  # type: Domain
                 tracker_store,  # type: TrackerStore
                 max_number_of_predictions=10,  # type: int
                 message_preprocessor=None,  # type: Optional[LambdaType]
                 on_circuit_break=None  # type: Optional[LambdaType]
                 ):
        self.interpreter = interpreter
        self.policy_ensemble = policy_ensemble
        self.domain = domain
        self.tracker_store = tracker_store
        self.max_number_of_predictions = max_number_of_predictions
        self.message_preprocessor = message_preprocessor
        self.on_circuit_break = on_circuit_break

    def handle_channel(self, input_channel=None):
        # type: (InputChannel) -> None
        """Handles the input channel synchronously.

        Each message gets processed directly after it got received."""
        input_channel.start_sync_listening(self.handle_message)

    def handle_channel_asynchronous(self, message_queue):
        """Handles incoming messages from the message queue.

        An input channel should add messages to the queue asynchronously."""
        while True:
            message = message_queue.dequeue()
            if message is None:
                continue
            self.handle_message(message)

    def handle_message(self, message):
        # type: (UserMessage) -> Optional[List[Text]]
        """Handle a single message with this processor."""

        # preprocess message if necessary
        if self.message_preprocessor is not None:
            message.text = self.message_preprocessor(message.text)
        # we have a Tracker instance for each user
        # which maintains conversation state
        tracker = self._get_tracker(message.sender_id)
        self._handle_message_with_tracker(message, tracker)
        self._predict_and_execute_next_action(message, tracker)
        # save tracker state to continue conversation from this state
        self._save_tracker(tracker)

        if isinstance(message.output_channel, CollectingOutputChannel):
            return [outgoing_message
                    for _, outgoing_message in message.output_channel.messages]
        else:
            return None

    def start_message_handling(self, message):
        # type: (UserMessage) -> Dict[Text, Any]

        # pre-process message if necessary
        if self.message_preprocessor is not None:
            message.text = self.message_preprocessor(message.text)

        # we have a Tracker instance for each user
        # which maintains conversation state
        tracker = self._get_tracker(message.sender_id)
        self._handle_message_with_tracker(message, tracker)

        # Log currently set slots
        self._log_slots(tracker)

        # action loop. predicts actions until we hit action listen
        if self._should_handle_message(tracker):
            return self._predict_next_and_return_state(tracker)
        else:
            return {"next_action": None,
                    "info": "Bot is currently paused and no restart was "
                            "received yet.",
                    "tracker": tracker.current_state()}

    def continue_message_handling(self, sender_id, executed_action, events):
        # type: (Text, Text, List[Event]) -> Dict[Text, Any]

        tracker = self._get_tracker(sender_id)
        if executed_action != ACTION_LISTEN_NAME:
            self._log_action_on_tracker(tracker, executed_action, events)
        if self.should_predict_another_action(executed_action, events):
            return self._predict_next_and_return_state(tracker)
        else:
            self._save_tracker(tracker)
            return {"next_action": None,
                    "info": "You do not need to call continue after action "
                            "listen got returned for the previous continue "
                            "call. You are expected to call 'parse' with the "
                            "next user message.",
                    "tracker": tracker.current_state()}

    def _predict_next_and_return_state(self, tracker):
        action = self._get_next_action(tracker)
        # save tracker state to continue conversation from this state
        if action.name() == ACTION_LISTEN_NAME:
            # action listen always get logged automatically - no need to
            # call continue
            self._log_action_on_tracker(tracker, action.name(), [])
        self._save_tracker(tracker)
        return {"next_action": action.name(),
                "tracker": tracker.current_state()}

    def _log_slots(self, tracker):
        # Log currently set slots
        slot_values = "\n".join(["\t{}: {}".format(s.name, s.value)
                                 for s in tracker.slots.values()])
        logger.debug("Current slot values: \n{}".format(slot_values))

    def handle_reminder(self, reminder_event, dispatcher):
        # type: (ReminderScheduled, Dispatcher) -> None
        """Handle a reminder that is triggered asynchronously."""

        def has_message_after_reminder(tracker):
            """If the user sent a message after the reminder got scheduled -
            it might be better to cancel it."""

            for e in reversed(tracker.events):
                if isinstance(e,
                              ReminderScheduled) and e.name == \
                        reminder_event.name:
                    return False
                elif isinstance(e, UserUttered):
                    return True
            return True  # tracker has probably been restarted

        tracker = self._get_tracker(dispatcher.sender_id)

        if (reminder_event.kill_on_user_message and
                has_message_after_reminder(tracker)):
            logger.debug("Canceled reminder because it is outdated. "
                         "(event: {} id: {})".format(reminder_event.action_name,
                                                     reminder_event.name))
        else:
            # necessary for proper featurization, otherwise the previous
            # unrelated message would influence featurization
            tracker.update(UserUttered.empty())
            action = self.domain.action_for_name(reminder_event.action_name)
            should_continue = self._run_action(action, tracker, dispatcher)
            if should_continue:
                user_msg = UserMessage(None,
                                       dispatcher.output_channel,
                                       dispatcher.sender_id)
                self._predict_and_execute_next_action(user_msg, tracker)
            # save tracker state to continue conversation from this state
            self._save_tracker(tracker)

    def _parse_message(self, message):
        # for testing - you can short-cut the NLU part with a message
        # in the format _intent[entity1=val1,entity=val2]
        # parse_data is a dict of intent & entities
        if (message.text.startswith(INTENT_MESSAGE_PREFIX) or
                message.text.startswith("_")):
            if RegexInterpreter.is_using_deprecated_format(message.text):
                warnings.warn(
                        "Parsing messages with leading `_` is deprecated and "
                        "will be removed. Instead, prepend your intents with "
                        "`{0}`, e.g. `{0}mood_greet`  "
                        "or `{0}restart`.".format(INTENT_MESSAGE_PREFIX))
            parse_data = RegexInterpreter().parse(message.text)
        else:
            parse_data = self.interpreter.parse(message.text)

        logger.debug("Received user message '{}' with intent '{}' "
                     "and entities '{}'".format(message.text,
                                                parse_data["intent"],
                                                parse_data["entities"]))
        return parse_data

    def _handle_message_with_tracker(self, message, tracker):
        # type: (UserMessage, DialogueStateTracker) -> None

        parse_data = self._parse_message(message)

        # don't ever directly mutate the tracker - instead pass its events to log
        tracker.update(UserUttered(message.text, parse_data["intent"],
                                   parse_data["entities"], parse_data))
        # store all entities as slots
        for e in self.domain.slots_for_entities(parse_data["entities"]):
            tracker.update(e)

        logger.debug("Logged UserUtterance - "
                     "tracker now has {} events".format(len(tracker.events)))

    def _should_handle_message(self, tracker):
        return (not tracker.is_paused() or
                tracker.latest_message.intent.get("name") ==
                self.domain.restart_intent)

    def _predict_and_execute_next_action(self, message, tracker):
        # this will actually send the response to the user

        dispatcher = Dispatcher(message.sender_id,
                                message.output_channel,
                                self.domain)
        # keep taking actions decided by the policy until it chooses to 'listen'
        should_predict_another_action = True
        num_predicted_actions = 0

        self._log_slots(tracker)

        # action loop. predicts actions until we hit action listen
<<<<<<< HEAD
        while should_predict_another_action and \
                self._should_handle_message(tracker) and \
                        num_predicted_actions < self.max_number_of_predictions:
=======
        while (should_predict_another_action
               and self._should_handle_message(tracker)
               and num_predicted_actions < self.max_number_of_predictions):
>>>>>>> 7d6c5891
            # this actually just calls the policy's method by the same name
            action = self._get_next_action(tracker)

            should_predict_another_action = self._run_action(action,
                                                             tracker,
                                                             dispatcher)
            num_predicted_actions += 1

        if (num_predicted_actions == self.max_number_of_predictions and
                should_predict_another_action):
            # circuit breaker was tripped
            logger.warn(
                    "Circuit breaker tripped. Stopped predicting "
                    "more actions for sender '{}'".format(tracker.sender_id))
            if self.on_circuit_break:
                # call a registered callback
                self.on_circuit_break(tracker, dispatcher)

        logger.debug("Current topic: {}".format(tracker.topic.name))

    @staticmethod
    def should_predict_another_action(action_name, events):
        is_listen_action = action_name == ACTION_LISTEN_NAME
        return not is_listen_action

    def _schedule_reminders(self, events, dispatcher):
        # type: (List[Event], Dispatcher) -> None
        """Uses the scheduler to time a job to trigger the passed reminder.

        Reminders with the same `id` property will overwrite one another
        (i.e. only one of them will eventually run)."""

        if events is not None:
            for e in events:
                if isinstance(e, ReminderScheduled):
                    scheduler.add_job(self.handle_reminder, "date",
                                      run_date=e.trigger_date_time,
                                      args=[e, dispatcher],
                                      id=e.name,
                                      replace_existing=True)

    def _run_action(self, action, tracker, dispatcher):
        # events and return values are used to update
        # the tracker state after an action has been taken
        try:
            events = action.run(dispatcher, tracker, self.domain)
        except Exception as e:
            logger.error("Encountered an exception while running action '{}'. "
                         "Bot will continue, but the actions events are lost. "
                         "Make sure to fix the exception in your custom "
                         "code.".format(action.name()), )
            logger.error(e, exc_info=True)
            events = []
        self.log_bot_utterances_on_tracker(tracker, dispatcher)
        self._log_action_on_tracker(tracker, action.name(), events)
        self._schedule_reminders(events, dispatcher)

        return self.should_predict_another_action(action.name(), events)

<<<<<<< HEAD
    def _warn_about_new_slots(self, tracker, action_name, events):
        # these are the events from that action we have seen during training
        known = self.policy_ensemble.known_slot_events.get(action_name, {})
        for e in events:
            if isinstance(e, SlotSet) and e.key not in known:
                s = tracker.slots.get(e.key)
                if s and s.has_features():
                    logger.warn("Action '{0}' set a slot type '{1}' that "
                                "it never set during the training. This "
                                "can throw of the prediction. Make sure to"
                                "include training examples in your stories "
                                "for the different types of slots this"
                                "action can return. Remember: you need to "
                                "set the slots manually in the stories by "
                                "adding '- slot{{\"{1}\": \"{2}\"}}' "
                                "after the action."
                                "".format(action_name, e.key, e.value))

    def _log_action_on_tracker(self, tracker, action_name, events):
=======
    @staticmethod
    def log_bot_utterances_on_tracker(tracker, dispatcher):
        # type: (DialogueStateTracker, Dispatcher) -> None

        if dispatcher.latest_bot_messages:
            for m in dispatcher.latest_bot_messages:
                bot_utterance = BotUttered(text=m.text, data=m.data)
                logger.debug("Bot utterance '{}'".format(bot_utterance))
                tracker.update(bot_utterance)

            dispatcher.latest_bot_messages = []

    @staticmethod
    def _log_action_on_tracker(tracker, action_name, events):
>>>>>>> 7d6c5891
        # Ensures that the code still works even if a lazy programmer missed
        # to type `return []` at the end of an action or the run method
        # returns `None` for some other reason.
        if events is None:
            events = []

        logger.debug("Action '{}' ended with events '{}'".format(
                action_name, ['{}'.format(e) for e in events]))

        self._warn_about_new_slots(tracker, action_name, events)

        if action_name is not None:
            # log the action and its produced events
            tracker.update(ActionExecuted(action_name))

        for e in events:
            tracker.update(e)

    def _get_tracker(self, sender_id):
        # type: (Text) -> DialogueStateTracker

        sender_id = sender_id or UserMessage.DEFAULT_SENDER_ID
        tracker = self.tracker_store.get_or_create_tracker(sender_id)
        return tracker

    def _save_tracker(self, tracker):
        self.tracker_store.save(tracker)

    def _get_next_action(self, tracker):
        # type: (DialogueStateTracker) -> Action

        follow_up_action = tracker.follow_up_action
        if follow_up_action:
            tracker.clear_follow_up_action()
            if self.domain.index_for_action(
                    follow_up_action.name()) is not None:
                return follow_up_action
            else:
                logger.error(
                        "Trying to run unknown follow up action '{}'!"
                        "Instead of running that, we will ignore the action "
                        "and predict the next action.".format(follow_up_action))

        if (tracker.latest_message.intent.get("name") ==
                self.domain.restart_intent):
            return ActionRestart()

        idx = self.policy_ensemble.predict_next_action(tracker, self.domain)
        return self.domain.action_for_index(idx)<|MERGE_RESOLUTION|>--- conflicted
+++ resolved
@@ -17,17 +17,12 @@
 from rasa_core.channels.direct import CollectingOutputChannel
 from rasa_core.dispatcher import Dispatcher
 from rasa_core.domain import Domain
-<<<<<<< HEAD
-from rasa_core.events import Restarted, ReminderScheduled, Event, SlotSet
-from rasa_core.events import UserUttered, ActionExecuted
-from rasa_core.interpreter import NaturalLanguageInterpreter
-=======
-from rasa_core.events import Restarted, ReminderScheduled, Event
+from rasa_core.events import ReminderScheduled, Event
+from rasa_core.events import SlotSet
 from rasa_core.events import UserUttered, ActionExecuted, BotUttered
 from rasa_core.interpreter import (
     NaturalLanguageInterpreter,
     INTENT_MESSAGE_PREFIX)
->>>>>>> 7d6c5891
 from rasa_core.interpreter import RegexInterpreter
 from rasa_core.policies.ensemble import PolicyEnsemble
 from rasa_core.tracker_store import TrackerStore
@@ -246,15 +241,9 @@
         self._log_slots(tracker)
 
         # action loop. predicts actions until we hit action listen
-<<<<<<< HEAD
-        while should_predict_another_action and \
-                self._should_handle_message(tracker) and \
-                        num_predicted_actions < self.max_number_of_predictions:
-=======
         while (should_predict_another_action
                and self._should_handle_message(tracker)
                and num_predicted_actions < self.max_number_of_predictions):
->>>>>>> 7d6c5891
             # this actually just calls the policy's method by the same name
             action = self._get_next_action(tracker)
 
@@ -314,7 +303,6 @@
 
         return self.should_predict_another_action(action.name(), events)
 
-<<<<<<< HEAD
     def _warn_about_new_slots(self, tracker, action_name, events):
         # these are the events from that action we have seen during training
         known = self.policy_ensemble.known_slot_events.get(action_name, {})
@@ -333,8 +321,6 @@
                                 "after the action."
                                 "".format(action_name, e.key, e.value))
 
-    def _log_action_on_tracker(self, tracker, action_name, events):
-=======
     @staticmethod
     def log_bot_utterances_on_tracker(tracker, dispatcher):
         # type: (DialogueStateTracker, Dispatcher) -> None
@@ -347,9 +333,7 @@
 
             dispatcher.latest_bot_messages = []
 
-    @staticmethod
-    def _log_action_on_tracker(tracker, action_name, events):
->>>>>>> 7d6c5891
+    def _log_action_on_tracker(self, tracker, action_name, events):
         # Ensures that the code still works even if a lazy programmer missed
         # to type `return []` at the end of an action or the run method
         # returns `None` for some other reason.
