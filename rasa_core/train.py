from __future__ import absolute_import
from __future__ import division
from __future__ import print_function
from __future__ import unicode_literals

from builtins import str

import argparse
import logging

from rasa_core import config
from rasa_core import utils
from rasa_core.agent import Agent
from rasa_core.interpreter import NaturalLanguageInterpreter
<<<<<<< HEAD
from rasa_core.policies import FallbackPolicy
from rasa_core.policies.keras_policy import KerasPolicy
from rasa_core.policies.memoization import MemoizationPolicy
from rasa_core.policies.form_policy import FormPolicy
=======
>>>>>>> 32a00162
from rasa_core.run import AvailableEndpoints
from rasa_core.training import interactive

logger = logging.getLogger(__name__)


def create_argument_parser():
    """Parse all the command line arguments for the training script."""

    parser = argparse.ArgumentParser(
            description='trains a dialogue model')

    add_model_and_story_group(parser)
    add_args_to_parser(parser)
    utils.add_logging_option_arguments(parser)

    return parser


def add_args_to_parser(parser):
    parser.add_argument(
            '-o', '--out',
            type=str,
            required=False,
            help="directory to persist the trained model in")
    parser.add_argument(
            '-d', '--domain',
            type=str,
            required=False,
            help="domain specification yaml file")
    parser.add_argument(
            '-u', '--nlu',
            type=str,
            default=None,
            help="trained nlu model")
    parser.add_argument(
            '--history',
            type=int,
            default=None,
            help="max history to use of a story")
    parser.add_argument(
            '--epochs',
            type=int,
            default=100,
            help="number of epochs to train the model")
    parser.add_argument(
            '--validation_split',
            type=float,
            default=0.1,
            help="Percentage of training samples used for validation, "
                 "0.1 by default")
    parser.add_argument(
            '--batch_size',
            type=int,
            default=20,
            help="number of training samples to put into one training batch")
    parser.add_argument(
            '--interactive',
            default=False,
            action='store_true',
            help="enable interactive training")
    parser.add_argument(
            '--skip_visualization',
            default=False,
            action='store_true',
            help="disables plotting the visualization during "
                 "interactive learning")
    parser.add_argument(
            '--finetune',
            default=False,
            action='store_true',
            help="retrain the model immediately based on feedback.")
    parser.add_argument(
            '--augmentation',
            type=int,
            default=50,
            help="how much data augmentation to use during training")
    parser.add_argument(
            '--debug_plots',
            default=False,
            action='store_true',
            help="If enabled, will create plots showing checkpoints "
                 "and their connections between story blocks in a  "
                 "file called `story_blocks_connections.pdf`.")
    parser.add_argument(
            '--dump_stories',
            default=False,
            action='store_true',
            help="If enabled, save flattened stories to a file")
    parser.add_argument(
            '--endpoints',
            default=None,
            help="Configuration file for the connectors as a yml file")
    parser.add_argument(
            '--nlu_threshold',
            type=float,
            default=None,
            required=False,
            help="If NLU prediction confidence is below threshold, fallback "
                 "will get triggered.")
    parser.add_argument(
            '--core_threshold',
            type=float,
            default=None,
            required=False,
            help="If Core action prediction confidence is below the threshold "
                 "a fallback action will get triggered")
    parser.add_argument(
            '--fallback_action_name',
            type=str,
            default=None,
            required=False,
            help="When a fallback is triggered (e.g. because the ML prediction "
                 "is of low confidence) this is the name of tje action that "
                 "will get triggered instead.")
    parser.add_argument(
            '-c', '--config',
            type=str,
            required=False,
            help="Policy specification yaml file."
    )
    return parser


def add_model_and_story_group(parser):
    # either the user can pass in a story file, or the data will get
    # downloaded from a url
    group = parser.add_mutually_exclusive_group(required=True)
    group.add_argument(
            '-s', '--stories',
            type=str,
            help="file or folder containing the training stories")
    group.add_argument(
            '--url',
            type=str,
            help="If supplied, downloads a story file from a URL and "
                 "trains on it. Fetches the data by sending a GET request "
                 "to the supplied URL.")
    group.add_argument(
            '--core',
            default=None,
            help="path to load a pre-trained model instead of training (for "
                 "interactive mode only)")
    return parser


def train_dialogue_model(domain_file, stories_file, output_path,
                         interpreter=None,
                         endpoints=AvailableEndpoints(),
                         max_history=None,
                         dump_flattened_stories=False,
                         policy_config=None,
                         kwargs=None):
    if not kwargs:
        kwargs = {}

    fallback_args, kwargs = utils.extract_args(kwargs,
                                               {"nlu_threshold",
                                                "core_threshold",
                                                "fallback_action_name"})

<<<<<<< HEAD
    policies = [
        FallbackPolicy(
                fallback_args.get("nlu_threshold",
                                  DEFAULT_NLU_FALLBACK_THRESHOLD),
                fallback_args.get("core_threshold",
                                  DEFAULT_CORE_FALLBACK_THRESHOLD),
                fallback_args.get("fallback_action_name",
                                  DEFAULT_FALLBACK_ACTION)),
        MemoizationPolicy(
                max_history=max_history),
        KerasPolicy(
                MaxHistoryTrackerFeaturizer(BinarySingleStateFeaturizer(),
                                            max_history=max_history)),
        FormPolicy()]
=======
    policies = config.load(policy_config, fallback_args, max_history)
>>>>>>> 32a00162

    agent = Agent(domain_file,
                  generator=endpoints.nlg,
                  action_endpoint=endpoints.action,
                  interpreter=interpreter,
                  policies=policies)

    data_load_args, kwargs = utils.extract_args(kwargs,
                                                {"use_story_concatenation",
                                                 "unique_last_num_states",
                                                 "augmentation_factor",
                                                 "remove_duplicates",
                                                 "debug_plots"})

    training_data = agent.load_data(stories_file, **data_load_args)
    agent.train(training_data, **kwargs)
    agent.persist(output_path, dump_flattened_stories)

    return agent


def _additional_arguments(args):
    additional = {
        "epochs": args.epochs,
        "batch_size": args.batch_size,
        "validation_split": args.validation_split,
        "augmentation_factor": args.augmentation,
        "debug_plots": args.debug_plots,
        "nlu_threshold": args.nlu_threshold,
        "core_threshold": args.core_threshold,
        "fallback_action_name": args.fallback_action_name
    }

    # remove None values
    return {k: v for k, v in additional.items() if v is not None}


if __name__ == '__main__':

    # Running as standalone python application
    arg_parser = create_argument_parser()
    cmdline_args = arg_parser.parse_args()

    utils.configure_colored_logging(cmdline_args.loglevel)

    additional_arguments = _additional_arguments(cmdline_args)

    if cmdline_args.url:
        stories = utils.download_file_from_url(cmdline_args.url)
    else:
        stories = cmdline_args.stories

    _endpoints = AvailableEndpoints.read_endpoints(cmdline_args.endpoints)
    _interpreter = NaturalLanguageInterpreter.create(cmdline_args.nlu,
                                                     _endpoints.nlu)

    if cmdline_args.core:
        if not cmdline_args.interactive:
            raise ValueError("--core can only be used together with the"
                             "--interactive flag.")
        elif cmdline_args.finetune:
            raise ValueError("--core can only be used together with the"
                             "--interactive flag and without --finetune flag.")
        else:
            logger.info("loading a pre-trained model. ",
                        "all training-related parameters will be ignored")
        _agent = Agent.load(cmdline_args.core,
                            interpreter=_interpreter,
                            generator=_endpoints.nlg,
                            action_endpoint=_endpoints.action)
    else:
        if not cmdline_args.out:
            raise ValueError("you must provide a path where the model "
                             "will be saved using -o / --out")
        _agent = train_dialogue_model(cmdline_args.domain,
                                      stories,
                                      cmdline_args.out,
                                      _interpreter,
                                      _endpoints,
                                      cmdline_args.history,
                                      cmdline_args.dump_stories,
                                      cmdline_args.config,
                                      additional_arguments)

    if cmdline_args.interactive:
        interactive.run_interactive_learning(
                _agent, stories,
                finetune=cmdline_args.finetune,
                skip_visualization=cmdline_args.skip_visualization)<|MERGE_RESOLUTION|>--- conflicted
+++ resolved
@@ -12,13 +12,6 @@
 from rasa_core import utils
 from rasa_core.agent import Agent
 from rasa_core.interpreter import NaturalLanguageInterpreter
-<<<<<<< HEAD
-from rasa_core.policies import FallbackPolicy
-from rasa_core.policies.keras_policy import KerasPolicy
-from rasa_core.policies.memoization import MemoizationPolicy
-from rasa_core.policies.form_policy import FormPolicy
-=======
->>>>>>> 32a00162
 from rasa_core.run import AvailableEndpoints
 from rasa_core.training import interactive
 
@@ -180,24 +173,7 @@
                                                 "core_threshold",
                                                 "fallback_action_name"})
 
-<<<<<<< HEAD
-    policies = [
-        FallbackPolicy(
-                fallback_args.get("nlu_threshold",
-                                  DEFAULT_NLU_FALLBACK_THRESHOLD),
-                fallback_args.get("core_threshold",
-                                  DEFAULT_CORE_FALLBACK_THRESHOLD),
-                fallback_args.get("fallback_action_name",
-                                  DEFAULT_FALLBACK_ACTION)),
-        MemoizationPolicy(
-                max_history=max_history),
-        KerasPolicy(
-                MaxHistoryTrackerFeaturizer(BinarySingleStateFeaturizer(),
-                                            max_history=max_history)),
-        FormPolicy()]
-=======
     policies = config.load(policy_config, fallback_args, max_history)
->>>>>>> 32a00162
 
     agent = Agent(domain_file,
                   generator=endpoints.nlg,
