--- conflicted
+++ resolved
@@ -14,7 +14,6 @@
 from rasa_core import config
 from rasa_core import utils
 from rasa_core.agent import Agent
-<<<<<<< HEAD
 from rasa_core.domain import TemplateDomain
 from rasa_core.featurizers import (
     MaxHistoryTrackerFeaturizer, BinarySingleStateFeaturizer,
@@ -28,14 +27,6 @@
 from rasa_core.run import AvailableEndpoints
 from rasa_core.training import interactive
 from rasa_core.training.dsl import StoryFileReader
-
-=======
-from rasa_core.broker import PikaProducer
-from rasa_core.interpreter import NaturalLanguageInterpreter
-from rasa_core.run import AvailableEndpoints
-from rasa_core.training import interactive
-from rasa_core.tracker_store import TrackerStore
->>>>>>> 72529bc1
 logger = logging.getLogger(__name__)
 
 
@@ -45,34 +36,20 @@
     parser = argparse.ArgumentParser(
             description='trains a dialogue model')
 
-<<<<<<< HEAD
     # either the user can pass in a story file, or the data will get
     # downloaded from a url
-    group = parser.add_mutually_exclusive_group(required=True)
     subparsers = parser.add_subparsers(help='mode')
     default_parser = subparsers.add_parser('default', help='default mode: train a dialogue model')
     compare_parser = subparsers.add_parser('compare', help='compare mode: train multiple dialogue models to compare policies')
 
     add_default_args(default_parser)
     add_compare_args(compare_parser)
-
-    group = add_args_to_group(group)
-    parser = add_args_to_parser(parser)
-
-=======
-    add_model_and_story_group(parser)
-    add_args_to_parser(parser)
->>>>>>> 72529bc1
     utils.add_logging_option_arguments(parser)
 
     return parser
 
 
-<<<<<<< HEAD
 def add_compare_args(parser):
-=======
-def add_args_to_parser(parser):
->>>>>>> 72529bc1
     parser.add_argument(
             '--percentages',
             nargs="*",
@@ -143,10 +120,9 @@
             type=str,
             default=None,
             required=False,
-<<<<<<< HEAD
-            help="When a fallback is triggered (e.g. because the ML prediction "
-                 "is of low confidence) this is the name of tje action that "
-                 "will get triggered instead.")
+            help="When a fallback is triggered (e.g. because the "
+                 "ML prediction is of low confidence) this is the name "
+                 "of the action that will get triggered instead.")
 
 
 def add_args_to_parser(parser):
@@ -193,11 +169,6 @@
             default="default",
             help="default|compare (train a model, or train multiple models to "
                  "compare policies)")
-=======
-            help="When a fallback is triggered (e.g. because the "
-                 "ML prediction is of low confidence) this is the name "
-                 "of the action that will get triggered instead.")
->>>>>>> 72529bc1
     parser.add_argument(
             '-c', '--config',
             type=str,
@@ -268,7 +239,6 @@
     return agent
 
 
-<<<<<<< HEAD
 def train_comparison_models(story_filename,
                             domain,
                             epochs,
@@ -315,22 +285,7 @@
                                                       TemplateDomain.load(
                                                             domain)))
     return no_stories
-=======
-def _additional_arguments(args):
-    additional = {
-        "epochs": args.epochs,
-        "batch_size": args.batch_size,
-        "validation_split": args.validation_split,
-        "augmentation_factor": args.augmentation,
-        "debug_plots": args.debug_plots,
-        "nlu_threshold": args.nlu_threshold,
-        "core_threshold": args.core_threshold,
-        "fallback_action_name": args.fallback_action_name
-    }
-
-    # remove None values
-    return {k: v for k, v in additional.items() if v is not None}
->>>>>>> 72529bc1
+
 
 
 if __name__ == '__main__':
@@ -351,16 +306,11 @@
     _endpoints = AvailableEndpoints.read_endpoints(cmdline_args.endpoints)
     _interpreter = NaturalLanguageInterpreter.create(cmdline_args.nlu,
                                                      _endpoints.nlu)
-<<<<<<< HEAD
-
-    if cmdline_args.core and cmdline_args.mode == 'default':
-=======
     _broker = PikaProducer.from_endpoint_config(_endpoints.event_broker)
     _tracker_store = TrackerStore.find_tracker_store(None,
                                                      _endpoints.tracker_store,
                                                      _broker)
-    if cmdline_args.core:
->>>>>>> 72529bc1
+    if cmdline_args.core and cmdline_args.mode == 'default':
         if not cmdline_args.interactive:
             raise ValueError("--core can only be used together with the"
                              "--interactive flag.")
