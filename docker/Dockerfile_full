--- conflicted
+++ resolved
@@ -44,9 +44,6 @@
 # Download mitie model
 RUN wget -P /app/data/ https://s3-eu-west-1.amazonaws.com/mitie/total_word_feature_extractor.dat
 
-<<<<<<< HEAD
-# Install spacy models
-=======
 # Copy only what we really need
 COPY README.md .
 COPY setup.py .
@@ -60,35 +57,15 @@
 RUN pip install --no-cache-dir -r alt_requirements/requirements_full.txt
 
 # Install and link spacy models
->>>>>>> 22f0a99f
 RUN pip install https://github.com/explosion/spacy-models/releases/download/en_core_web_md-2.1.0/en_core_web_md-2.1.0.tar.gz#egg=en_core_web_md==2.1.0 --no-cache-dir > /dev/null \
  && python -m spacy link en_core_web_md en \
  && pip install https://github.com/explosion/spacy-models/releases/download/de_core_news_sm-2.1.0/de_core_news_sm-2.1.0.tar.gz#egg=de_core_news_sm==2.1.0 --no-cache-dir > /dev/null \
  && python -m spacy link de_core_news_sm de
-<<<<<<< HEAD
-
-# Copy only what we really need
-COPY README.md .
-COPY setup.py .
-COPY setup.cfg .
-COPY MANIFEST.in .
-COPY alt_requirements/ ./alt_requirements
-COPY requirements.txt .
-
-# Install Rasa and its dependencies
-RUN pip install --no-cache-dir -r alt_requirements/requirements_full.txt
 
 # Install Rasa as package
 COPY rasa ./rasa
 RUN pip install .[sql,spacy,mitie]
 
-=======
-
-# Install Rasa as package
-COPY rasa ./rasa
-RUN pip install .[sql,spacy,mitie]
-
->>>>>>> 22f0a99f
 # Runtime stage which uses the virtualenv which we built in the previous stage
 FROM base AS runner
 
