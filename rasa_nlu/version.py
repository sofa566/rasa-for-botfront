from __future__ import unicode_literals
from __future__ import print_function
from __future__ import division
from __future__ import absolute_import

<<<<<<< HEAD
__version__ = '0.11.3'
=======
__version__ = '0.12.0a1'
>>>>>>> 5c54520c
<|MERGE_RESOLUTION|>--- conflicted
+++ resolved
@@ -3,8 +3,4 @@
 from __future__ import division
 from __future__ import absolute_import
 
-<<<<<<< HEAD
-__version__ = '0.11.3'
-=======
-__version__ = '0.12.0a1'
->>>>>>> 5c54520c
+__version__ = '0.12.0a1'