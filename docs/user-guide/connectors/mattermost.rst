--- conflicted
+++ resolved
@@ -25,11 +25,7 @@
    4. The **Content Type** must be set to ``application/json``.
    5. Make sure **trigger when** is set to value
       **first word matches a trigger word exactly**.
-<<<<<<< HEAD
-   5. The callback url needs to be either your localhost address for Rasa, or your ngrok url where you
-=======
    6. The callback url needs to be either your localhost address for Rasa, or your ngrok url where you
->>>>>>> 22f0a99f
       have your webhook running in Core or your public address, e.g.
       ``http://test.example.com/webhooks/mattermost/webhook`` or ``http://localhost:5005/webhooks/mattermost/webhook``.
 
