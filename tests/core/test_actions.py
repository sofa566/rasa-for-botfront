--- conflicted
+++ resolved
@@ -40,11 +40,6 @@
     Event,
     UserUttered,
 )
-<<<<<<< HEAD
-from rasa.core.domain import Domain, InvalidDomain
-from rasa.core.events import Restarted, SlotSet, UserUtteranceReverted, BotUttered, Form
-=======
->>>>>>> 22f0a99f
 from rasa.core.nlg.template import TemplatedNaturalLanguageGenerator
 from rasa.core.constants import USER_INTENT_SESSION_START
 from rasa.core.trackers import DialogueStateTracker
