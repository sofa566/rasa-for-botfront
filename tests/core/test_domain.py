--- conflicted
+++ resolved
@@ -14,15 +14,11 @@
 from rasa.core.domain import Domain, InvalidDomain, SessionConfig
 from rasa.core.featurizers import MaxHistoryTrackerFeaturizer
 from rasa.core.slots import TextSlot, UnfeaturizedSlot
-<<<<<<< HEAD
-from tests.core.conftest import DEFAULT_DOMAIN_PATH_WITH_SLOTS, DEFAULT_STORIES_FILE
-=======
 from tests.core.conftest import (
     DEFAULT_DOMAIN_PATH_WITH_SLOTS,
     DEFAULT_DOMAIN_PATH_WITH_SLOTS_AND_NO_ACTIONS,
     DEFAULT_STORIES_FILE,
 )
->>>>>>> 22f0a99f
 from rasa.utils import io as io_utils
 
 
