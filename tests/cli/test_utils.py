import contextlib
import logging
import os
import pathlib
import sys
import tempfile

import pytest
from _pytest.logging import LogCaptureFixture

import rasa.cli.utils
from rasa.cli.utils import (
    parse_last_positional_argument_as_model_path,
    get_validated_path,
)
from tests.conftest import assert_log_emitted


@contextlib.contextmanager
def make_actions_subdir():
    """Create a subdir called actions to test model argument handling."""
    with tempfile.TemporaryDirectory() as tempdir:
        cwd = os.getcwd()
        os.chdir(tempdir)
        try:
            (pathlib.Path(tempdir) / "actions").mkdir()
            yield
        finally:
            os.chdir(cwd)


@contextlib.contextmanager
def make_actions_subdir():
    """Create a subdir called actions to test model argument handling."""
    with tempfile.TemporaryDirectory() as tempdir:
        cwd = os.getcwd()
        os.chdir(tempdir)
        try:
            (pathlib.Path(tempdir) / "actions").mkdir()
            yield
        finally:
            os.chdir(cwd)


@pytest.mark.parametrize(
    "argv",
    [
        ["rasa", "run"],
        ["rasa", "run", "actions"],
        ["rasa", "run", "core"],
        ["rasa", "interactive", "nlu", "--param", "xy"],
    ],
)
def test_parse_last_positional_argument_as_model_path(argv):
    with make_actions_subdir():
        test_model_dir = tempfile.gettempdir()
        argv.append(test_model_dir)

        sys.argv = argv.copy()
        parse_last_positional_argument_as_model_path()

        assert sys.argv[-2] == "--model"
        assert sys.argv[-1] == test_model_dir


@pytest.mark.parametrize(
    "argv",
    [
        ["rasa", "run"],
        ["rasa", "run", "actions"],
        ["rasa", "run", "core"],
        ["rasa", "test", "nlu", "--param", "xy", "--model", "test"],
    ],
)
def test_parse_no_positional_model_path_argument(argv):
    with make_actions_subdir():
        sys.argv = argv.copy()

        parse_last_positional_argument_as_model_path()

        assert sys.argv == argv


def test_validate_invalid_path():
    with pytest.raises(SystemExit):
        get_validated_path("test test test", "out", "default")


def test_validate_valid_path():
    tempdir = tempfile.mkdtemp()

    assert get_validated_path(tempdir, "out", "default") == tempdir


def test_validate_if_none_is_valid():
    assert get_validated_path(None, "out", "default", True) is None


def test_validate_with_none_if_default_is_valid(caplog: LogCaptureFixture):
    tempdir = tempfile.mkdtemp()

    with caplog.at_level(logging.WARNING, rasa.cli.utils.logger.name):
        assert get_validated_path(None, "out", tempdir) == tempdir

    assert caplog.records == []


def test_validate_with_invalid_directory_if_default_is_valid(caplog: LogCaptureFixture):
    tempdir = tempfile.mkdtemp()
    invalid_directory = "gcfhvjkb"
    with pytest.warns(UserWarning) as record:
        assert get_validated_path(invalid_directory, "out", tempdir) == tempdir
    assert len(record) == 1
<<<<<<< HEAD
    assert "does not exist" in record[0].message.args[0]
=======
    assert "does not seem to exist" in record[0].message.args[0]
>>>>>>> 22f0a99f


def test_print_error_and_exit():
    with pytest.raises(SystemExit):
        rasa.cli.utils.print_error_and_exit("")


def test_logging_capture(caplog: LogCaptureFixture):
    logger = logging.getLogger(__name__)

    # make a random INFO log and ensure it passes decorator
    info_text = "SOME INFO"
    logger.info(info_text)
    with assert_log_emitted(caplog, logger.name, logging.INFO, info_text):
        pass


def test_logging_capture_failure(caplog: LogCaptureFixture):
    logger = logging.getLogger(__name__)

    # make a random INFO log
    logger.info("SOME INFO")

    # test for string in log that wasn't emitted
    with pytest.raises(AssertionError):
        with assert_log_emitted(caplog, logger.name, logging.INFO, "NONONO"):
            pass<|MERGE_RESOLUTION|>--- conflicted
+++ resolved
@@ -111,11 +111,7 @@
     with pytest.warns(UserWarning) as record:
         assert get_validated_path(invalid_directory, "out", tempdir) == tempdir
     assert len(record) == 1
-<<<<<<< HEAD
-    assert "does not exist" in record[0].message.args[0]
-=======
     assert "does not seem to exist" in record[0].message.args[0]
->>>>>>> 22f0a99f
 
 
 def test_print_error_and_exit():
