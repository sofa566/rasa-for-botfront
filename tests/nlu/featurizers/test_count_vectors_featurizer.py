--- conflicted
+++ resolved
@@ -8,20 +8,8 @@
 from rasa.nlu.tokenizers.spacy_tokenizer import SpacyTokenizer
 from rasa.nlu.config import RasaNLUModelConfig
 from rasa.nlu.tokenizers.whitespace_tokenizer import WhitespaceTokenizer
-<<<<<<< HEAD
-from rasa.nlu.constants import TOKENS_NAMES
+from rasa.nlu.constants import TOKENS_NAMES, SPACY_DOCS
 from rasa.shared.nlu.constants import TEXT, INTENT, RESPONSE, ACTION_TEXT, ACTION_NAME
-=======
-from rasa.nlu.constants import (
-    TOKENS_NAMES,
-    TEXT,
-    INTENT,
-    RESPONSE,
-    ACTION_NAME,
-    ACTION_TEXT,
-    SPACY_DOCS,
-)
->>>>>>> 279cfde7
 from rasa.nlu.tokenizers.tokenizer import Token
 from rasa.shared.nlu.training_data.training_data import TrainingData
 from rasa.shared.nlu.training_data.message import Message
